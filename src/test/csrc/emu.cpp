--- conflicted
+++ resolved
@@ -303,13 +303,7 @@
 #endif
 
   while (!Verilated::gotFinish() && trapCode == STATE_RUNNING) {
-<<<<<<< HEAD
-    if (!(max_cycle > 0 &&
-          core_max_instr[0] > 0 &&
-          instr_left_last_cycle[0] >= core_max_instr[0])) {
-=======
     if (!(max_cycle > 0 && core_max_instr[0] > 0)) {
->>>>>>> 8c59f531
       trapCode = STATE_LIMIT_EXCEEDED;  /* handle overflow */
       break;
     }
