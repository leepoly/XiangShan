--- conflicted
+++ resolved
@@ -7,11 +7,7 @@
 
 object Debug {
   def apply(flag: Boolean = NOOPConfig().EnableDebug, cond: Bool = true.B)(body: => Unit): Any =
-<<<<<<< HEAD
-    if (flag) { when (cond && GTimer() > 4983000.U) { body } }
-=======
-    if (flag) { when (cond && GTimer() > 5541500.U && false.B) { body } }
->>>>>>> 5f76fc28
+    if (flag) { when (cond && GTimer() > 5655300.U) { body } }
 }
 
 object ShowType {
