package xiangshan.frontend

import chisel3._
import chisel3.util._
import device.RAMHelper
import xiangshan._
import utils._
import xiangshan.cache._
import chisel3.experimental.chiselName
import freechips.rocketchip.tile.HasLazyRoCC
import chisel3.ExcitingUtils._
import xiangshan.backend.ftq.FtqPtr

trait HasInstrMMIOConst extends HasXSParameter with HasIFUConst{
  def mmioBusWidth = 64
  def mmioBusBytes = mmioBusWidth /8
  def mmioBeats = FetchWidth * 4 * 8 / mmioBusWidth
  def mmioMask  = VecInit(List.fill(PredictWidth)(true.B)).asUInt
  def mmioBusAligned(pc :UInt): UInt = align(pc, mmioBusBytes)
}

trait HasIFUConst extends HasXSParameter {
  val resetVector = 0x10000000L//TODO: set reset vec
  def align(pc: UInt, bytes: Int): UInt = Cat(pc(VAddrBits-1, log2Ceil(bytes)), 0.U(log2Ceil(bytes).W))
  val groupBytes = 64 // correspond to cache line size
  val groupOffsetBits = log2Ceil(groupBytes)
  val groupWidth = groupBytes / instBytes
  val packetBytes = PredictWidth * instBytes
  val packetOffsetBits = log2Ceil(packetBytes)
  def offsetInPacket(pc: UInt) = pc(packetOffsetBits-1, instOffsetBits)
  def packetIdx(pc: UInt) = pc(VAddrBits-1, log2Ceil(packetBytes))
  def groupAligned(pc: UInt)  = align(pc, groupBytes)
  def packetAligned(pc: UInt) = align(pc, packetBytes)
  def mask(pc: UInt): UInt = ((~(0.U(PredictWidth.W))) << offsetInPacket(pc))(PredictWidth-1,0)
  def snpc(pc: UInt): UInt = packetAligned(pc) + packetBytes.U

  val enableGhistRepair = true
  val IFUDebug = true
}

class GlobalHistory extends XSBundle {
  val predHist = UInt(HistoryLength.W)
  def update(sawNTBr: Bool, takenOnBr: Bool, hist: UInt = predHist): GlobalHistory = {
    val g = Wire(new GlobalHistory)
    val shifted = takenOnBr || sawNTBr
    g.predHist := Mux(shifted, (hist << 1) | takenOnBr.asUInt, hist)
    g
  }

  final def === (that: GlobalHistory): Bool = {
    predHist === that.predHist
  }

  final def =/= (that: GlobalHistory): Bool = !(this === that)

  implicit val name = "IFU"
  def debug(where: String) = XSDebug(p"[${where}_GlobalHistory] hist=${Binary(predHist)}\n")
  // override def toString(): String = "histPtr=%d, sawNTBr=%d, takenOnBr=%d, saveHalfRVI=%d".format(histPtr, sawNTBr, takenOnBr, saveHalfRVI)
}


class IFUIO extends XSBundle
{
  // to ibuffer
  val fetchPacket = DecoupledIO(new FetchPacket)
  // from backend
  val redirect = Flipped(ValidIO(new Redirect))
  val commitUpdate = Flipped(ValidIO(new FtqEntry))
  val ftqEnqPtr = Input(new FtqPtr)
  val ftqLeftOne = Input(Bool())
  // to backend
  val toFtq = DecoupledIO(new FtqEntry)
  // to icache
  val icacheMemGrant = Flipped(DecoupledIO(new L1plusCacheResp))
  val fencei = Input(Bool())
  // from icache
  val icacheMemAcq = DecoupledIO(new L1plusCacheReq)
  val l1plusFlush = Output(Bool())
  val prefetchTrainReq = ValidIO(new IcacheMissReq)
  // to tlb
  val sfence = Input(new SfenceBundle)
  val tlbCsr = Input(new TlbCsrBundle)
  // from tlb
  val ptw = new TlbPtwIO
  // icache uncache
  val mmio_acquire = DecoupledIO(new InsUncacheReq)
  val mmio_grant  = Flipped(DecoupledIO(new InsUncacheResp))
  val mmio_flush = Output(Bool())
}

class PrevHalfInstr extends XSBundle {
  val taken = Bool()
  val ghInfo = new GlobalHistory()
  val fetchpc = UInt(VAddrBits.W) // only for debug
  val idx = UInt(VAddrBits.W) // only for debug
  val pc = UInt(VAddrBits.W)
  val npc = UInt(VAddrBits.W)
  val target = UInt(VAddrBits.W)
  val instr = UInt(16.W)
  val ipf = Bool()
  val meta = new BpuMeta
}

@chiselName
class IFU extends XSModule with HasIFUConst with HasCircularQueuePtrHelper
{
  val io = IO(new IFUIO)
  val bpu = BPU(EnableBPU)
  val icache = Module(new ICache)

  io.ptw <> TLB(
    in = Seq(icache.io.tlb),
    sfence = io.sfence,
    csr = io.tlbCsr,
    width = 1,
    isDtlb = false,
    shouldBlock = true
  )

  val if2_redirect, if3_redirect, if4_redirect = WireInit(false.B)
  val if1_flush, if2_flush, if3_flush, if4_flush = WireInit(false.B)

  val icacheResp = icache.io.resp.bits

  if4_flush := io.redirect.valid
  if3_flush := if4_flush || if4_redirect
  if2_flush := if3_flush || if3_redirect
  if1_flush := if2_flush || if2_redirect

  //********************** IF1 ****************************//
  val if1_valid = !reset.asBool && GTimer() > 500.U
  val if1_npc = WireInit(0.U(VAddrBits.W))
  val if2_ready = WireInit(false.B)
  val if2_valid = RegInit(init = false.B)
  val if2_allReady = WireInit(if2_ready && icache.io.req.ready)
  val if1_fire = (if1_valid &&  if2_allReady) && (icache.io.tlb.resp.valid || !if2_valid)
  val if1_can_go = if1_fire || if3_flush

  val if1_gh, if2_gh, if3_gh, if4_gh = Wire(new GlobalHistory)
  val if2_predicted_gh, if3_predicted_gh, if4_predicted_gh = Wire(new GlobalHistory)
  val final_gh = RegInit(0.U.asTypeOf(new GlobalHistory))
  val final_gh_bypass = WireInit(0.U.asTypeOf(new GlobalHistory))
  val flush_final_gh = WireInit(false.B)

  //********************** IF2 ****************************//
  val if2_allValid = if2_valid && icache.io.tlb.resp.valid
  val if3_ready = WireInit(false.B)
  val if2_fire = (if2_valid && if3_ready) && icache.io.tlb.resp.valid
  val if2_pc = RegEnable(next = if1_npc, init = resetVector.U, enable = if1_can_go)
  val if2_snpc = snpc(if2_pc)
  val if2_predHist = RegEnable(if1_gh.predHist, enable=if1_can_go)
  val if2_can_go = if2_fire && !if2_flush
  if2_ready := if3_ready || !if2_valid
  when (if1_can_go)       { if2_valid := true.B }
  .elsewhen (if2_flush) { if2_valid := false.B }
  .elsewhen (if2_can_go)  { if2_valid := false.B }

  val npcGen = new PriorityMuxGenerator[UInt]
  npcGen.register(true.B, RegNext(if1_npc), Some("stallPC"))
  val if2_bp = bpu.io.out(0)
  
  // if taken, bp_redirect should be true
  // when taken on half RVI, we suppress this redirect signal

  npcGen.register(if2_valid, Mux(if2_bp.taken, if2_bp.target, if2_snpc), Some("if2_target"))

  if2_predicted_gh := if2_gh.update(if2_bp.hasNotTakenBrs, if2_bp.takenOnBr)

  //********************** IF3 ****************************//
  // if3 should wait for instructions resp to arrive
  val if3_valid = RegInit(init = false.B)
  val if4_ready = WireInit(false.B)
  val if3_allValid = if3_valid && icache.io.resp.valid
  val if3_fire = if3_allValid && if4_ready
  val if3_pc = RegEnable(if2_pc, if2_can_go)
  val if3_snpc = RegEnable(if2_snpc, if2_can_go)
  val if3_predHist = RegEnable(if2_predHist, enable=if2_can_go)
  val if3_can_go = if3_fire && !if3_flush
  if3_ready := if4_ready && icache.io.resp.valid || !if3_valid
  when (if3_flush) {
    if3_valid := false.B
  }.elsewhen (if2_can_go) {
    if3_valid := true.B
  }.elsewhen (if3_can_go) {
    if3_valid := false.B
  }

  val if3_bp = bpu.io.out(1)
  if3_predicted_gh := if3_gh.update(if3_bp.hasNotTakenBrs, if3_bp.takenOnBr)


  val prevHalfInstrReq = WireInit(0.U.asTypeOf(ValidUndirectioned(new PrevHalfInstr)))
  // only valid when if4_fire
  val hasPrevHalfInstrReq = prevHalfInstrReq.valid && HasCExtension.B

  val if3_prevHalfInstr = RegInit(0.U.asTypeOf(ValidUndirectioned(new PrevHalfInstr)))

  // 32-bit instr crosses 2 pages, and the higher 16-bit triggers page fault
  val crossPageIPF = WireInit(false.B)

  val if3_pendingPrevHalfInstr = if3_prevHalfInstr.valid && HasCExtension.B

  // the previous half of RVI instruction waits until it meets its last half
  val if3_prevHalfInstrMet = if3_pendingPrevHalfInstr && if3_prevHalfInstr.bits.npc === if3_pc && if3_valid
  // set to invalid once consumed or redirect from backend
  val if3_prevHalfConsumed = if3_prevHalfInstrMet && if3_can_go
  val if3_prevHalfFlush = if4_flush
  when (if3_prevHalfFlush) {
    if3_prevHalfInstr.valid := false.B
  }.elsewhen (hasPrevHalfInstrReq) {
    if3_prevHalfInstr.valid := true.B
  }.elsewhen (if3_prevHalfConsumed) {
    if3_prevHalfInstr.valid := false.B
  }
  when (hasPrevHalfInstrReq) {
    if3_prevHalfInstr.bits := prevHalfInstrReq.bits
  }
  // when bp signal a redirect, we distinguish between taken and not taken
  // if taken and saveHalfRVI is true, we do not redirect to the target

  class IF3_PC_COMP extends XSModule {
    val io = IO(new Bundle {
      val if2_pc = Input(UInt(VAddrBits.W))
      val pc     = Input(UInt(VAddrBits.W))
      val if2_valid = Input(Bool())
      val res = Output(Bool())
    })
    io.res := !io.if2_valid || io.if2_valid && io.if2_pc =/= io.pc
  }
  def if3_nextValidPCNotEquals(pc: UInt) = {
    val comp = Module(new IF3_PC_COMP)
    comp.io.if2_pc := if2_pc
    comp.io.pc     := pc
    comp.io.if2_valid := if2_valid
    comp.io.res
  }

  val if3_predTakenRedirectVec = VecInit((0 until PredictWidth).map(i => !if3_pendingPrevHalfInstr && if3_bp.realTakens(i) && if3_nextValidPCNotEquals(if3_bp.targets(i))))
  val if3_prevHalfMetRedirect    = if3_pendingPrevHalfInstr && if3_prevHalfInstrMet && if3_prevHalfInstr.bits.taken && if3_nextValidPCNotEquals(if3_prevHalfInstr.bits.target)
  val if3_prevHalfNotMetRedirect = if3_pendingPrevHalfInstr && !if3_prevHalfInstrMet && if3_nextValidPCNotEquals(if3_prevHalfInstr.bits.npc)
  val if3_predTakenRedirect    = ParallelOR(if3_predTakenRedirectVec)
  val if3_predNotTakenRedirect = !if3_pendingPrevHalfInstr && !if3_bp.taken && if3_nextValidPCNotEquals(if3_snpc)
  // when pendingPrevHalfInstr, if3_GHInfo is set to the info of last prev half instr
  // val if3_ghInfoNotIdenticalRedirect = !if3_pendingPrevHalfInstr && if3_GHInfo =/= if3_lastGHInfo && enableGhistRepair.B

  if3_redirect := if3_valid && (
                    // prevHalf is consumed but the next packet is not where it meant to be
                    // we do not handle this condition because of the burden of building a correct GHInfo
                    // prevHalfMetRedirect ||
                    // prevHalf does not match if3_pc and the next fetch packet is not snpc
                    if3_prevHalfNotMetRedirect && HasCExtension.B ||
                    // pred taken and next fetch packet is not the predicted target
                    if3_predTakenRedirect ||
                    // pred not taken and next fetch packet is not snpc
                    if3_predNotTakenRedirect
                    // GHInfo from last pred does not corresponds with this packet
                    // if3_ghInfoNotIdenticalRedirect
                  )

  val if3_target = WireInit(if3_snpc)

  if3_target := Mux1H(Seq((if3_prevHalfNotMetRedirect -> if3_prevHalfInstr.bits.npc),
                          (if3_predTakenRedirect      -> if3_bp.target),
                          (if3_predNotTakenRedirect   -> if3_snpc)))

  npcGen.register(if3_redirect, if3_target, Some("if3_target"))


  //********************** IF4 ****************************//
  val ftqEnqBuf_ready = Wire(Bool())
  val if4_ftqEnqPtr = Wire(new FtqPtr)
  val if4_pd = RegEnable(icache.io.pd_out, if3_can_go)
  val if4_ipf = RegEnable(icacheResp.ipf || if3_prevHalfInstrMet && if3_prevHalfInstr.bits.ipf, if3_can_go)
  val if4_acf = RegEnable(icacheResp.acf, if3_can_go)
  val if4_crossPageIPF = RegEnable(crossPageIPF, if3_can_go)
  val if4_valid = RegInit(false.B)
  val if4_fire = if4_valid && io.fetchPacket.ready && ftqEnqBuf_ready
  val if4_pc = RegEnable(if3_pc, if3_can_go)
  val if4_snpc = RegEnable(if3_snpc, if3_can_go)
  // This is the real mask given from icache
  val if4_mask = RegEnable(icacheResp.mask, if3_can_go)


  val if4_predHist = RegEnable(if3_predHist, enable=if3_can_go)
  // wait until prevHalfInstr written into reg
  if4_ready := (io.fetchPacket.ready && !hasPrevHalfInstrReq && ftqEnqBuf_ready || !if4_valid) && GTimer() > 500.U
  when (if4_flush) {
    if4_valid := false.B
  }.elsewhen (if3_can_go) {
    if4_valid := Mux(if3_pendingPrevHalfInstr, if3_prevHalfInstrMet, true.B)
  }.elsewhen (if4_fire) {
    if4_valid := false.B
  }

  val if4_bp = Wire(new BranchPrediction)
  if4_bp := bpu.io.out(2)

  if4_predicted_gh := if4_gh.update(if4_bp.hasNotTakenBrs, if4_bp.takenOnBr)

  def jal_offset(inst: UInt, rvc: Bool): SInt = {
    Mux(rvc,
      Cat(inst(12), inst(8), inst(10, 9), inst(6), inst(7), inst(2), inst(11), inst(5, 3), 0.U(1.W)).asSInt(),
      Cat(inst(31), inst(19, 12), inst(20), inst(30, 21), 0.U(1.W)).asSInt()
    )
  }
  def br_offset(inst: UInt, rvc: Bool): SInt = {
    Mux(rvc,
      Cat(inst(12), inst(6, 5), inst(2), inst(11, 10), inst(4, 3), 0.U(1.W)).asSInt,
      Cat(inst(31), inst(7), inst(30, 25), inst(11, 8), 0.U(1.W)).asSInt()  
    )
  }
  val if4_instrs = if4_pd.instrs
  val if4_jals = if4_bp.jalMask
  val if4_jal_tgts = VecInit((0 until PredictWidth).map(i => (if4_pd.pc(i).asSInt + jal_offset(if4_instrs(i), if4_pd.pd(i).isRVC)).asUInt))
  val if4_brs = if4_bp.brMask
  val if4_br_tgts = VecInit((0 until PredictWidth).map(i => (if4_pd.pc(i).asSInt + br_offset(if4_instrs(i), if4_pd.pd(i).isRVC)).asUInt))
  (0 until PredictWidth).foreach {i =>
    when (if4_jals(i)) {
      if4_bp.targets(i) := if4_jal_tgts(i)
    }.elsewhen (if4_brs(i)) {
      if4_bp.targets(i) := if4_br_tgts(i)
    }
  }

  // we need this to tell BPU the prediction of prev half
  // because the prediction is with the start of each inst
  val if4_prevHalfInstr = RegInit(0.U.asTypeOf(ValidUndirectioned(new PrevHalfInstr)))
  val if4_pendingPrevHalfInstr = if4_prevHalfInstr.valid && HasCExtension.B
  val if4_prevHalfInstrMet = if4_pendingPrevHalfInstr && if4_valid
  val if4_prevHalfConsumed = if4_prevHalfInstrMet && if4_fire
  val if4_prevHalfFlush = if4_flush

  val if4_takenPrevHalf = WireInit(if4_prevHalfInstrMet && if4_prevHalfInstr.bits.taken)
  when (if4_prevHalfFlush) {
    if4_prevHalfInstr.valid := false.B
  }.elsewhen (if3_prevHalfConsumed) {
    if4_prevHalfInstr.valid := if3_prevHalfInstr.valid
  }.elsewhen (if4_prevHalfConsumed) {
    if4_prevHalfInstr.valid := false.B
  }

  when (if3_prevHalfConsumed) {
    if4_prevHalfInstr.bits := if3_prevHalfInstr.bits
  }

  prevHalfInstrReq.valid := if4_fire && if4_bp.saveHalfRVI && HasCExtension.B
  val idx = if4_bp.lastHalfRVIIdx
  
  // // this is result of the last half RVI
  prevHalfInstrReq.bits.taken := if4_bp.lastHalfRVITaken
  prevHalfInstrReq.bits.ghInfo := if4_gh
  prevHalfInstrReq.bits.fetchpc := if4_pc
  prevHalfInstrReq.bits.idx := idx
  prevHalfInstrReq.bits.pc := if4_pd.pc(idx)
  prevHalfInstrReq.bits.npc := if4_pd.pc(idx) + 2.U
  prevHalfInstrReq.bits.target := if4_bp.lastHalfRVITarget
  prevHalfInstrReq.bits.instr := if4_pd.instrs(idx)(15, 0)
  prevHalfInstrReq.bits.ipf := if4_ipf
  prevHalfInstrReq.bits.meta := bpu.io.brInfo.metas(idx)

  class IF4_PC_COMP extends XSModule {
    val io = IO(new Bundle {
      val if2_pc = Input(UInt(VAddrBits.W))
      val if3_pc = Input(UInt(VAddrBits.W))
      val pc     = Input(UInt(VAddrBits.W))
      val if2_valid = Input(Bool())
      val if3_valid = Input(Bool())
      val res = Output(Bool())
    })
    io.res := io.if3_valid  && io.if3_pc =/= io.pc ||
              !io.if3_valid && (io.if2_valid && io.if2_pc =/= io.pc) ||
              !io.if3_valid && !io.if2_valid
  }
  def if4_nextValidPCNotEquals(pc: UInt) = {
    val comp = Module(new IF4_PC_COMP)
    comp.io.if2_pc := if2_pc
    comp.io.if3_pc := if3_pc
    comp.io.pc     := pc
    comp.io.if2_valid := if2_valid
    comp.io.if3_valid := if3_valid
    comp.io.res
  }

  val if4_predTakenRedirectVec = VecInit((0 until PredictWidth).map(i => if4_bp.realTakens(i) && if4_nextValidPCNotEquals(if4_bp.targets(i))))

  val if4_prevHalfNextNotMet = hasPrevHalfInstrReq && if4_nextValidPCNotEquals(prevHalfInstrReq.bits.pc+2.U)
  val if4_predTakenRedirect = ParallelORR(if4_predTakenRedirectVec)
  val if4_predNotTakenRedirect = !if4_bp.taken && if4_nextValidPCNotEquals(if4_snpc)
  // val if4_ghInfoNotIdenticalRedirect = if4_GHInfo =/= if4_lastGHInfo && enableGhistRepair.B

  if4_redirect := if4_valid && (
                    // when if4 has a lastHalfRVI, but the next fetch packet is not snpc
                    // if4_prevHalfNextNotMet ||
                    // when if4 preds taken, but the pc of next fetch packet is not the target
                    if4_predTakenRedirect ||
                    // when if4 preds not taken, but the pc of next fetch packet is not snpc
                    if4_predNotTakenRedirect
                    // GHInfo from last pred does not corresponds with this packet
                    // if4_ghInfoNotIdenticalRedirect
                  )

  val if4_target = WireInit(if4_snpc)

  if4_target := Mux(if4_bp.taken, if4_bp.target, if4_snpc)

  npcGen.register(if4_redirect, if4_target, Some("if4_target"))

  when (if4_fire) {
    final_gh := if4_predicted_gh
  }
  if4_gh := Mux(flush_final_gh, final_gh_bypass, final_gh)
  if3_gh := Mux(if4_valid && !if4_flush, if4_predicted_gh, if4_gh)
  if2_gh := Mux(if3_valid && !if3_flush, if3_predicted_gh, if3_gh)
  if1_gh := Mux(if2_valid && !if2_flush, if2_predicted_gh, if2_gh)

  // ***************** Ftq enq buffer ********************
  val toFtqBuf = Wire(new FtqEntry)
  val ftqEnqBuf = RegEnable(toFtqBuf, enable=if4_fire)
  val ftqEnqBuf_valid = RegInit(false.B)
  val ftqLeftOne = WireInit(false.B) // TODO: to be replaced
  ftqEnqBuf_ready := io.toFtq.ready && !(io.ftqLeftOne && ftqEnqBuf_valid)
  if4_ftqEnqPtr := Mux(ftqEnqBuf_valid, io.ftqEnqPtr+1.U, io.ftqEnqPtr)
  when (io.redirect.valid)  { ftqEnqBuf_valid := false.B }
  .elsewhen (if4_fire)      { ftqEnqBuf_valid := true.B }
  .elsewhen (io.toFtq.fire) { ftqEnqBuf_valid := false.B }

  io.toFtq.valid := ftqEnqBuf_valid
  io.toFtq.bits  := ftqEnqBuf
  
  toFtqBuf := DontCare
  toFtqBuf.ftqPC    := if4_pc
  toFtqBuf.hist     := final_gh
  toFtqBuf.predHist := if4_predHist.asTypeOf(new GlobalHistory)
  toFtqBuf.rasSp    := bpu.io.brInfo.rasSp
  toFtqBuf.rasTop   := bpu.io.brInfo.rasTop
  toFtqBuf.specCnt  := bpu.io.brInfo.specCnt
  toFtqBuf.metas    := bpu.io.brInfo.metas
  toFtqBuf.hasLastPrev := if4_pendingPrevHalfInstr

  // save it for update
  when (if4_pendingPrevHalfInstr) {
    toFtqBuf.metas(0) := if4_prevHalfInstr.bits.meta
  }
  val if4_jmpIdx = WireInit(if4_bp.jmpIdx)
  val if4_taken = WireInit(if4_bp.taken)
  val if4_real_valids = if4_pd.mask &
    (Fill(PredictWidth, !if4_taken) |
      (Fill(PredictWidth, 1.U(1.W)) >> (~if4_jmpIdx)))

  val cfiIsCall = if4_pd.pd(if4_jmpIdx).isCall
  val cfiIsRet  = if4_pd.pd(if4_jmpIdx).isRet
  val cfiIsRVC  = if4_pd.pd(if4_jmpIdx).isRVC
  toFtqBuf.cfiIsCall := cfiIsCall
  toFtqBuf.cfiIsRet  := cfiIsRet
  toFtqBuf.cfiIsRVC  := cfiIsRVC
  toFtqBuf.cfiIndex.valid := if4_taken
  toFtqBuf.cfiIndex.bits  := if4_jmpIdx

  toFtqBuf.br_mask   := if4_bp.brMask.asTypeOf(Vec(PredictWidth, Bool()))
  toFtqBuf.rvc_mask  := VecInit(if4_pd.pd.map(_.isRVC))
  toFtqBuf.valids    := if4_real_valids.asTypeOf(Vec(PredictWidth, Bool()))
  toFtqBuf.target := Mux(if4_taken, if4_target, if4_snpc)



  val r = io.redirect
  val cfiUpdate = io.redirect.bits.cfiUpdate
  when (r.valid) {
    val isMisPred = r.bits.level === 0.U
    val b = cfiUpdate
    val oldGh = b.hist
    val sawNTBr = b.sawNotTakenBranch
    val isBr = b.pd.isBr
    val taken = Mux(isMisPred, b.taken, b.predTaken)
    val updatedGh = oldGh.update(sawNTBr, isBr && taken)
    final_gh := updatedGh
    final_gh_bypass := updatedGh
    flush_final_gh := true.B
  }

  npcGen.register(io.redirect.valid, io.redirect.bits.cfiUpdate.target, Some("backend_redirect"))
  npcGen.register(RegNext(reset.asBool) && !reset.asBool, resetVector.U(VAddrBits.W), Some("reset_vector"))

  if1_npc := npcGen()


  icache.io.req.valid := if1_can_go
  icache.io.resp.ready := if4_ready
  icache.io.req.bits.addr := if1_npc
  icache.io.req.bits.mask := mask(if1_npc)
  icache.io.flush := Cat(if3_flush, if2_flush)
  icache.io.mem_grant <> io.icacheMemGrant
  icache.io.fencei := io.fencei
  icache.io.prev.valid := if3_prevHalfInstrMet
  icache.io.prev.bits := if3_prevHalfInstr.bits.instr
  icache.io.prev_ipf := if3_prevHalfInstr.bits.ipf
  icache.io.prev_pc := if3_prevHalfInstr.bits.pc
  icache.io.mmio_acquire <> io.mmio_acquire
  icache.io.mmio_grant <> io.mmio_grant
  icache.io.mmio_flush <> io.mmio_flush
  io.icacheMemAcq <> icache.io.mem_acquire
  io.l1plusFlush := icache.io.l1plusflush
  io.prefetchTrainReq := icache.io.prefetchTrainReq

  bpu.io.commit <> io.commitUpdate
  bpu.io.redirect <> io.redirect

  bpu.io.inFire(0) := if1_can_go
  bpu.io.inFire(1) := if2_fire
  bpu.io.inFire(2) := if3_can_go
  bpu.io.inFire(3) := if4_fire
  bpu.io.in.pc := if1_npc
  bpu.io.in.hist := if1_gh.asUInt
  bpu.io.in.inMask := mask(if1_npc)
  bpu.io.predecode.mask := if4_pd.mask
  bpu.io.predecode.lastHalf := if4_pd.lastHalf
  bpu.io.predecode.pd := if4_pd.pd
  bpu.io.predecode.hasLastHalfRVI := if4_prevHalfInstrMet
  bpu.io.realMask := if4_mask
  bpu.io.prevHalf := if4_prevHalfInstr


  when (if3_prevHalfInstrMet && icacheResp.ipf && !if3_prevHalfInstr.bits.ipf) {
    crossPageIPF := true.B // higher 16 bits page fault
  }

  val fetchPacketValid = if4_valid && !io.redirect.valid && ftqEnqBuf_ready
  val fetchPacketWire = Wire(new FetchPacket)

  fetchPacketWire.mask := if4_real_valids
  //RVC expand
  val expandedInstrs = Wire(Vec(PredictWidth, UInt(32.W)))
  for(i <- 0 until PredictWidth){
      val expander = Module(new RVCExpander)
      expander.io.in := if4_pd.instrs(i)
      expandedInstrs(i) := expander.io.out.bits
  }
  fetchPacketWire.instrs := expandedInstrs

  fetchPacketWire.pc := if4_pd.pc
  (0 until PredictWidth).foreach(i => fetchPacketWire.pnpc(i) := if4_pd.pc(i) + Mux(if4_pd.pd(i).isRVC, 2.U, 4.U))
  when (if4_bp.taken) {
    fetchPacketWire.pnpc(if4_bp.jmpIdx) := if4_bp.target
  }

  fetchPacketWire.pdmask := if4_pd.mask
  fetchPacketWire.pd := if4_pd.pd
  fetchPacketWire.ipf := if4_ipf
  fetchPacketWire.acf := if4_acf
  fetchPacketWire.crossPageIPFFix := if4_crossPageIPF
  fetchPacketWire.ftqPtr := if4_ftqEnqPtr

  // predTaken Vec
  fetchPacketWire.pred_taken := if4_bp.realTakens

  io.fetchPacket.bits := fetchPacketWire
  io.fetchPacket.valid := fetchPacketValid

<<<<<<< HEAD
//  if(IFUDebug) {
    val predictor_s3 = RegEnable(Mux(if3_redirect, 1.U(log2Up(4).W), 0.U(log2Up(4).W)), if3_can_go)
    val predictor_s4 = Mux(if4_redirect, 2.U, predictor_s3)
    val predictor = predictor_s4
  toFtqBuf.metas.map(_.predictor := predictor)
 // }

  // val predRight = cfiUpdate.valid && !cfiUpdate.bits.isMisPred && !cfiUpdate.bits.isReplay
  // val predWrong = cfiUpdate.valid && cfiUpdate.bits.isMisPred && !cfiUpdate.bits.isReplay

  // val ubtbRight = predRight && cfiUpdate.bits.bpuMeta.predictor === 0.U
  // val ubtbWrong = predWrong && cfiUpdate.bits.bpuMeta.predictor === 0.U
  // val btbRight  = predRight && cfiUpdate.bits.bpuMeta.predictor === 1.U
  // val btbWrong  = predWrong && cfiUpdate.bits.bpuMeta.predictor === 1.U
  // val tageRight = predRight && cfiUpdate.bits.bpuMeta.predictor === 2.U
  // val tageWrong = predWrong && cfiUpdate.bits.bpuMeta.predictor === 2.U
  // val loopRight = predRight && cfiUpdate.bits.bpuMeta.predictor === 3.U
  // val loopWrong = predWrong && cfiUpdate.bits.bpuMeta.predictor === 3.U

  // ExcitingUtils.addSource(ubtbRight, "perfCntubtbRight", Perf)
  // ExcitingUtils.addSource(ubtbWrong, "perfCntubtbWrong", Perf)
  // ExcitingUtils.addSource(btbRight, "perfCntbtbRight", Perf)
  // ExcitingUtils.addSource(btbWrong, "perfCntbtbWrong", Perf)
  // ExcitingUtils.addSource(tageRight, "perfCnttageRight", Perf)
  // ExcitingUtils.addSource(tageWrong, "perfCnttageWrong", Perf)
  // ExcitingUtils.addSource(loopRight, "perfCntloopRight", Perf)
  // ExcitingUtils.addSource(loopWrong, "perfCntloopWrong", Perf)
=======
  if(!env.FPGAPlatform && env.EnablePerfDebug) {
    val predictor_s3 = RegEnable(Mux(if3_redirect, 1.U(log2Up(4).W), 0.U(log2Up(4).W)), if3_fire)
    val predictor_s4 = Mux(if4_redirect, 2.U(log2Up(4).W), predictor_s3)
    val predictor = predictor_s4

    // io.pc.valid && read_hit_vec.asUInt ubtb hit
    val ubtbAns = WireInit(VecInit(Seq.fill(PredictWidth) {0.U.asTypeOf(new PredictorAnswer)} ))
    val btbAns = WireInit(VecInit(Seq.fill(PredictWidth) {0.U.asTypeOf(new PredictorAnswer)} ))
    val bimResp = WireInit(VecInit(Seq.fill(PredictWidth) {false.B} ))
    val tageAns = WireInit(VecInit(Seq.fill(PredictWidth) {0.U.asTypeOf(new PredictorAnswer)} ))
    val rasAns = WireInit(0.U.asTypeOf(new PredictorAnswer))
    val loopAns = WireInit(VecInit(Seq.fill(PredictWidth) {0.U.asTypeOf(new PredictorAnswer)} ))

    ExcitingUtils.addSink(ubtbAns, "ubtbAns")
    ExcitingUtils.addSink(btbAns, "btbAns")
    ExcitingUtils.addSink(bimResp, "bimResp")
    ExcitingUtils.addSink(tageAns, "tageAns")
    ExcitingUtils.addSink(rasAns, "rasAns")
    ExcitingUtils.addSink(loopAns, "loopAns")

    val ubtbAns_s3 = RegEnable(ubtbAns, if2_fire)
    val ubtbAns_s4 = RegEnable(ubtbAns_s3, if3_fire)

    val btbAns_s3 = RegEnable(btbAns, if2_fire)
    val btbAns_s4 = RegEnable(btbAns_s3, if3_fire)
    val bimResp_s3 = RegEnable(bimResp, if2_fire)
    val bimResp_s4 = RegEnable(bimResp_s3, if3_fire)

    fetchPacketWire.bpuMeta.zipWithIndex.foreach{ case(x,i) =>
      x.predictor := predictor

      x.ubtbAns := ubtbAns_s4(i)
      x.btbAns := btbAns_s4(i)
      x.btbAns.taken := bimResp_s4(i)
      x.tageAns := tageAns(i)
      x.rasAns := rasAns // Is this right?
      x.loopAns := loopAns(i)
    }
  }
>>>>>>> 8f77f081

  // debug info
  if (IFUDebug) {
    XSDebug(RegNext(reset.asBool) && !reset.asBool, "Reseting...\n")
    XSDebug(icache.io.flush(0).asBool, "Flush icache stage2...\n")
    XSDebug(icache.io.flush(1).asBool, "Flush icache stage3...\n")
    XSDebug(io.redirect.valid, p"Redirect from backend! target=${Hexadecimal(io.redirect.bits.cfiUpdate.target)}\n")

    XSDebug("[IF1] v=%d     fire=%d  cango=%d          flush=%d pc=%x mask=%b\n", if1_valid, if1_fire,if1_can_go, if1_flush, if1_npc, mask(if1_npc))
    XSDebug("[IF2] v=%d r=%d fire=%d cango=%d redirect=%d flush=%d pc=%x snpc=%x\n", if2_valid, if2_ready, if2_fire, if2_can_go, if2_redirect, if2_flush, if2_pc, if2_snpc)
    XSDebug("[IF3] v=%d r=%d fire=%d cango=%d redirect=%d flush=%d pc=%x crossPageIPF=%d sawNTBrs=%d\n", if3_valid, if3_ready, if3_fire, if3_can_go, if3_redirect, if3_flush, if3_pc, crossPageIPF, if3_bp.hasNotTakenBrs)
    XSDebug("[IF4] v=%d r=%d fire=%d redirect=%d flush=%d pc=%x crossPageIPF=%d sawNTBrs=%d\n", if4_valid, if4_ready, if4_fire, if4_redirect, if4_flush, if4_pc, if4_crossPageIPF, if4_bp.hasNotTakenBrs)
    XSDebug("[IF1][icacheReq] v=%d r=%d addr=%x\n", icache.io.req.valid, icache.io.req.ready, icache.io.req.bits.addr)
    XSDebug("[IF1][ghr] hist=%b\n", if1_gh.asUInt)
    XSDebug("[IF1][ghr] extHist=%b\n\n", if1_gh.asUInt)

    XSDebug("[IF2][bp] taken=%d jmpIdx=%d hasNTBrs=%d target=%x saveHalfRVI=%d\n\n", if2_bp.taken, if2_bp.jmpIdx, if2_bp.hasNotTakenBrs, if2_bp.target, if2_bp.saveHalfRVI)
    if2_gh.debug("if2")

    XSDebug("[IF3][icacheResp] v=%d r=%d pc=%x mask=%b\n", icache.io.resp.valid, icache.io.resp.ready, icache.io.resp.bits.pc, icache.io.resp.bits.mask)
    XSDebug("[IF3][bp] taken=%d jmpIdx=%d hasNTBrs=%d target=%x saveHalfRVI=%d\n", if3_bp.taken, if3_bp.jmpIdx, if3_bp.hasNotTakenBrs, if3_bp.target, if3_bp.saveHalfRVI)
    XSDebug("[IF3][redirect]: v=%d, prevMet=%d, prevNMet=%d, predT=%d, predNT=%d\n", if3_redirect, if3_prevHalfMetRedirect, if3_prevHalfNotMetRedirect, if3_predTakenRedirect, if3_predNotTakenRedirect)
    // XSDebug("[IF3][prevHalfInstr] v=%d redirect=%d fetchpc=%x idx=%d tgt=%x taken=%d instr=%x\n\n",
    //   prev_half_valid, prev_half_redirect, prev_half_fetchpc, prev_half_idx, prev_half_tgt, prev_half_taken, prev_half_instr)
    XSDebug("[IF3][if3_prevHalfInstr] v=%d taken=%d fetchpc=%x idx=%d pc=%x npc=%x tgt=%x instr=%x ipf=%d\n\n",
    if3_prevHalfInstr.valid, if3_prevHalfInstr.bits.taken, if3_prevHalfInstr.bits.fetchpc, if3_prevHalfInstr.bits.idx, if3_prevHalfInstr.bits.pc, if3_prevHalfInstr.bits.npc, if3_prevHalfInstr.bits.target, if3_prevHalfInstr.bits.instr, if3_prevHalfInstr.bits.ipf)
    if3_gh.debug("if3")
    
    XSDebug("[IF4][predecode] mask=%b\n", if4_pd.mask)
    XSDebug("[IF4][snpc]: %x, realMask=%b\n", if4_snpc, if4_mask)
    XSDebug("[IF4][bp] taken=%d jmpIdx=%d hasNTBrs=%d target=%x saveHalfRVI=%d\n", if4_bp.taken, if4_bp.jmpIdx, if4_bp.hasNotTakenBrs, if4_bp.target, if4_bp.saveHalfRVI)
    XSDebug("[IF4][redirect]: v=%d, prevNotMet=%d, predT=%d, predNT=%d\n", if4_redirect, if4_prevHalfNextNotMet, if4_predTakenRedirect, if4_predNotTakenRedirect)
    XSDebug(if4_pd.pd(if4_bp.jmpIdx).isJal && if4_bp.taken, "[IF4] cfi is jal!  instr=%x target=%x\n", if4_instrs(if4_bp.jmpIdx), if4_jal_tgts(if4_bp.jmpIdx))
    XSDebug("[IF4][ prevHalfInstrReq] v=%d taken=%d fetchpc=%x idx=%d pc=%x npc=%x tgt=%x instr=%x ipf=%d\n",
      prevHalfInstrReq.valid, prevHalfInstrReq.bits.taken, prevHalfInstrReq.bits.fetchpc, prevHalfInstrReq.bits.idx, prevHalfInstrReq.bits.pc, prevHalfInstrReq.bits.npc, prevHalfInstrReq.bits.target, prevHalfInstrReq.bits.instr, prevHalfInstrReq.bits.ipf)
    XSDebug("[IF4][if4_prevHalfInstr] v=%d taken=%d fetchpc=%x idx=%d pc=%x npc=%x tgt=%x instr=%x ipf=%d\n",
      if4_prevHalfInstr.valid, if4_prevHalfInstr.bits.taken, if4_prevHalfInstr.bits.fetchpc, if4_prevHalfInstr.bits.idx, if4_prevHalfInstr.bits.pc, if4_prevHalfInstr.bits.npc, if4_prevHalfInstr.bits.target, if4_prevHalfInstr.bits.instr, if4_prevHalfInstr.bits.ipf)
    if4_gh.debug("if4")
    XSDebug(io.fetchPacket.fire(), "[IF4][fetchPacket] v=%d r=%d mask=%b ipf=%d acf=%d crossPageIPF=%d\n",
      io.fetchPacket.valid, io.fetchPacket.ready, io.fetchPacket.bits.mask, io.fetchPacket.bits.ipf, io.fetchPacket.bits.acf, io.fetchPacket.bits.crossPageIPFFix)
    for (i <- 0 until PredictWidth) {
      XSDebug(io.fetchPacket.fire(), "[IF4][fetchPacket] %b %x pc=%x pnpc=%x pd: rvc=%d brType=%b call=%d ret=%d\n",
        io.fetchPacket.bits.mask(i),
        io.fetchPacket.bits.instrs(i),
        io.fetchPacket.bits.pc(i),
        io.fetchPacket.bits.pnpc(i),
        io.fetchPacket.bits.pd(i).isRVC,
        io.fetchPacket.bits.pd(i).brType,
        io.fetchPacket.bits.pd(i).isCall,
        io.fetchPacket.bits.pd(i).isRet
      )
    }
    val b = ftqEnqBuf
    XSDebug("[FtqEnqBuf] v=%d r=%d pc=%x cfiIndex(%d)=%d cfiIsCall=%d cfiIsRet=%d cfiIsRVC=%d\n",
      ftqEnqBuf_valid, ftqEnqBuf_ready, b.ftqPC, b.cfiIndex.valid, b.cfiIndex.bits, b.cfiIsCall, b.cfiIsRet, b.cfiIsRVC)
    XSDebug("[FtqEnqBuf] valids=%b br_mask=%b rvc_mask=%b hist=%x predHist=%x rasSp=%d rasTopAddr=%x rasTopCtr=%d\n",
      b.valids.asUInt, b.br_mask.asUInt, b.rvc_mask.asUInt, b.hist.asUInt, b.predHist.asUInt, b.rasSp, b.rasTop.retAddr, b.rasTop.ctr)
    XSDebug("[ToFTQ] v=%d r=%d leftOne=%d ptr=%d\n", io.toFtq.valid, io.toFtq.ready, io.ftqLeftOne, io.ftqEnqPtr.value)  
  }

}<|MERGE_RESOLUTION|>--- conflicted
+++ resolved
@@ -556,7 +556,6 @@
   io.fetchPacket.bits := fetchPacketWire
   io.fetchPacket.valid := fetchPacketValid
 
-<<<<<<< HEAD
 //  if(IFUDebug) {
     val predictor_s3 = RegEnable(Mux(if3_redirect, 1.U(log2Up(4).W), 0.U(log2Up(4).W)), if3_can_go)
     val predictor_s4 = Mux(if4_redirect, 2.U, predictor_s3)
@@ -584,47 +583,6 @@
   // ExcitingUtils.addSource(tageWrong, "perfCnttageWrong", Perf)
   // ExcitingUtils.addSource(loopRight, "perfCntloopRight", Perf)
   // ExcitingUtils.addSource(loopWrong, "perfCntloopWrong", Perf)
-=======
-  if(!env.FPGAPlatform && env.EnablePerfDebug) {
-    val predictor_s3 = RegEnable(Mux(if3_redirect, 1.U(log2Up(4).W), 0.U(log2Up(4).W)), if3_fire)
-    val predictor_s4 = Mux(if4_redirect, 2.U(log2Up(4).W), predictor_s3)
-    val predictor = predictor_s4
-
-    // io.pc.valid && read_hit_vec.asUInt ubtb hit
-    val ubtbAns = WireInit(VecInit(Seq.fill(PredictWidth) {0.U.asTypeOf(new PredictorAnswer)} ))
-    val btbAns = WireInit(VecInit(Seq.fill(PredictWidth) {0.U.asTypeOf(new PredictorAnswer)} ))
-    val bimResp = WireInit(VecInit(Seq.fill(PredictWidth) {false.B} ))
-    val tageAns = WireInit(VecInit(Seq.fill(PredictWidth) {0.U.asTypeOf(new PredictorAnswer)} ))
-    val rasAns = WireInit(0.U.asTypeOf(new PredictorAnswer))
-    val loopAns = WireInit(VecInit(Seq.fill(PredictWidth) {0.U.asTypeOf(new PredictorAnswer)} ))
-
-    ExcitingUtils.addSink(ubtbAns, "ubtbAns")
-    ExcitingUtils.addSink(btbAns, "btbAns")
-    ExcitingUtils.addSink(bimResp, "bimResp")
-    ExcitingUtils.addSink(tageAns, "tageAns")
-    ExcitingUtils.addSink(rasAns, "rasAns")
-    ExcitingUtils.addSink(loopAns, "loopAns")
-
-    val ubtbAns_s3 = RegEnable(ubtbAns, if2_fire)
-    val ubtbAns_s4 = RegEnable(ubtbAns_s3, if3_fire)
-
-    val btbAns_s3 = RegEnable(btbAns, if2_fire)
-    val btbAns_s4 = RegEnable(btbAns_s3, if3_fire)
-    val bimResp_s3 = RegEnable(bimResp, if2_fire)
-    val bimResp_s4 = RegEnable(bimResp_s3, if3_fire)
-
-    fetchPacketWire.bpuMeta.zipWithIndex.foreach{ case(x,i) =>
-      x.predictor := predictor
-
-      x.ubtbAns := ubtbAns_s4(i)
-      x.btbAns := btbAns_s4(i)
-      x.btbAns.taken := bimResp_s4(i)
-      x.tageAns := tageAns(i)
-      x.rasAns := rasAns // Is this right?
-      x.loopAns := loopAns(i)
-    }
-  }
->>>>>>> 8f77f081
 
   // debug info
   if (IFUDebug) {
