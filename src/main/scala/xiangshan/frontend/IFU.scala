--- conflicted
+++ resolved
@@ -103,12 +103,8 @@
   val csrTriggerEnable = Vec(4, Bool())
 }
 
-<<<<<<< HEAD
 class NewIFU(implicit p: Parameters) extends XSModule with HasICacheParameters with HasIFUConst
-=======
-class NewIFU(implicit p: Parameters) extends XSModule with HasICacheParameters
 with HasCircularQueuePtrHelper
->>>>>>> e576b781
 {
   println(s"icache ways: ${nWays} sets:${nSets}")
   val io = IO(new NewIFUIO)
