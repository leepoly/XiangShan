--- conflicted
+++ resolved
@@ -93,16 +93,12 @@
   val pc            = Vec(PredictWidth, UInt(VAddrBits.W))
 }
 
-<<<<<<< HEAD
 class NewIFU(implicit p: Parameters) extends XSModule
   with HasICacheParameters
   with HasIFUConst
   with HasPdConst
   with HasCircularQueuePtrHelper
-=======
-class NewIFU(implicit p: Parameters) extends XSModule with HasICacheParameters with HasIFUConst
-  with HasCircularQueuePtrHelper with HasPerfEvents
->>>>>>> 459ad1b2
+  with HasPerfEvents
 {
   println(s"icache ways: ${nWays} sets:${nSets}")
   val io = IO(new NewIFUIO)
@@ -558,13 +554,7 @@
 
   toFtq.pdWb := Mux(f3_req_is_mmio, mmioFlushWb,  checkFlushWb)
 
-<<<<<<< HEAD
   wb_redirect := checkFlushWb.bits.misOffset.valid && wb_valid
-=======
-  val predecodeFlush     = preDecoderOut.misOffset.valid && f3_valid
-  val predecodeFlushReg  = RegNext(predecodeFlush && !(f2_fire && !f2_flush))
-  f3_redirect := (!predecodeFlushReg && predecodeFlush && !f3_req_is_mmio) || (f3_mmio_req_commit && f3_mmio_use_seq_pc)
->>>>>>> 459ad1b2
 
 
   /** performance counter */
@@ -591,16 +581,7 @@
     ("cross_line_block             ", io.toIbuffer.fire() && f3_situation(0)     ),
     ("fall_through_is_cacheline_end", io.toIbuffer.fire() && f3_situation(1)     ),
   )
-<<<<<<< HEAD
-
-  for (((perf_out,(perf_name,perf)),i) <- perfinfo.perfEvents.perf_events.zip(perfEvents).zipWithIndex) {
-    perf_out.incr_step := RegNext(perf)
-  }
-
-//  f3_redirect := (!predecodeFlushReg && predecodeFlush && !f3_req_is_mmio) || (f3_mmio_req_commit && f3_mmio_use_seq_pc)
-=======
   generatePerfEvent()
->>>>>>> 459ad1b2
 
   XSPerfAccumulate("ifu_req",   io.toIbuffer.fire() )
   XSPerfAccumulate("ifu_miss",  io.toIbuffer.fire() && !f3_hit )
@@ -608,11 +589,7 @@
   XSPerfAccumulate("ifu_req_cacheline_1", f3_req_1  )
   XSPerfAccumulate("ifu_req_cacheline_0_hit",   f3_hit_0 )
   XSPerfAccumulate("ifu_req_cacheline_1_hit",   f3_hit_1 )
-<<<<<<< HEAD
   XSPerfAccumulate("frontendFlush",  wb_redirect )
-=======
-  XSPerfAccumulate("frontendFlush",   f3_redirect )
->>>>>>> 459ad1b2
   XSPerfAccumulate("only_0_hit",      f3_perf_info.only_0_hit   && io.toIbuffer.fire()  )
   XSPerfAccumulate("only_0_miss",     f3_perf_info.only_0_miss  && io.toIbuffer.fire()  )
   XSPerfAccumulate("hit_0_hit_1",     f3_perf_info.hit_0_hit_1  && io.toIbuffer.fire()  )
