--- conflicted
+++ resolved
@@ -419,21 +419,11 @@
   io.branchInfo.bits := s3.io.out.bits.brInfo
   s3.io.out.ready := io.branchInfo.ready
 
-<<<<<<< HEAD
   s1.io.recover <> DontCare
   s2.io.recover <> DontCare
   s3.io.recover.valid <> io.inOrderBrInfo.valid
   s3.io.recover.bits <> io.inOrderBrInfo.bits.ui
-
-  XSDebug(io.branchInfo.fire(), "branchInfo sent!\n")
-  for (i <- 0 until PredictWidth) {
-    val b = io.branchInfo.bits(i)
-    XSDebug(io.branchInfo.fire(), "brInfo(%d): ubtbWrWay:%d, ubtbHit:%d, btbWrWay:%d, bimCtr:%d\n",
-      i.U, b.ubtbWriteWay, b.ubtbHits, b.btbWriteWay, b.bimCtr)
-    val t = b.tageMeta
-    XSDebug(io.branchInfo.fire(), "  tageMeta: pvder(%d):%d, altDiffers:%d, pvderU:%d, pvderCtr:%d, allocate(%d):%d\n",
-      t.provider.valid, t.provider.bits, t.altDiffers, t.providerU, t.providerCtr, t.allocate.valid, t.allocate.bits)
-=======
+  
   if (BPUDebug) {
     XSDebug(io.branchInfo.fire(), "branchInfo sent!\n")
     for (i <- 0 until PredictWidth) {
@@ -444,7 +434,6 @@
       XSDebug(io.branchInfo.fire(), "  tageMeta: pvder(%d):%d, altDiffers:%d, pvderU:%d, pvderCtr:%d, allocate(%d):%d\n",
         t.provider.valid, t.provider.bits, t.altDiffers, t.providerU, t.providerCtr, t.allocate.valid, t.allocate.bits)
     }
->>>>>>> f00290d7
   }
   val debug_verbose = false
 }
