/***************************************************************************************
* Copyright (c) 2020-2021 Institute of Computing Technology, Chinese Academy of Sciences
* Copyright (c) 2020-2021 Peng Cheng Laboratory
*
* XiangShan is licensed under Mulan PSL v2.
* You can use this software according to the terms and conditions of the Mulan PSL v2.
* You may obtain a copy of Mulan PSL v2 at:
*          http://license.coscl.org.cn/MulanPSL2
*
* THIS SOFTWARE IS PROVIDED ON AN "AS IS" BASIS, WITHOUT WARRANTIES OF ANY KIND,
* EITHER EXPRESS OR IMPLIED, INCLUDING BUT NOT LIMITED TO NON-INFRINGEMENT,
* MERCHANTABILITY OR FIT FOR A PARTICULAR PURPOSE.
*
* See the Mulan PSL v2 for more details.
***************************************************************************************/

package xiangshan.frontend

import chipsalliance.rocketchip.config.Parameters
import chisel3._
import chisel3.experimental.chiselName
import chisel3.util._
import xiangshan._
import utils._

import scala.math.min

trait HasBPUConst extends HasXSParameter with HasIFUConst {
  val MaxMetaLength = 1024 // TODO: Reduce meta length
  val MaxBasicBlockSize = 32
  val LHistoryLength = 32
  val numBr = 2
  val useBPD = true
  val useLHist = true
<<<<<<< HEAD
  val shareTailSlot = true
  val numBrSlot = if (shareTailSlot) numBr-1 else numBr
  val totalSlot = numBrSlot + 1

  def BP_STAGES = (0 until 3).map(_.U(2.W))
  def BP_S1 = BP_STAGES(0)
  def BP_S2 = BP_STAGES(1)
  def BP_S3 = BP_STAGES(2)
  val numBpStages = BP_STAGES.length
  
=======

  def BP_S1 = 1.U(2.W)
  def BP_S2 = 2.U(2.W)
  def BP_S3 = 3.U(2.W)


>>>>>>> 71b114f8
  val debug = true
  val resetVector = 0x10000000L//TODO: set reset vec
  // TODO: Replace log2Up by log2Ceil
}

trait HasBPUParameter extends HasXSParameter with HasBPUConst {
  val BPUDebug = true && !env.FPGAPlatform && env.EnablePerfDebug
  val EnableCFICommitLog = true
  val EnbaleCFIPredLog = true
  val EnableBPUTimeRecord = (EnableCFICommitLog || EnbaleCFIPredLog) && !env.FPGAPlatform
  val EnableCommit = false
}

class BPUCtrl(implicit p: Parameters) extends XSBundle {
  val ubtb_enable = Bool()
  val btb_enable  = Bool()
  val bim_enable  = Bool()
  val tage_enable = Bool()
  val sc_enable   = Bool()
  val ras_enable  = Bool()
  val loop_enable = Bool()
}

trait BPUUtils extends HasXSParameter {
  // circular shifting
  def circularShiftLeft(source: UInt, len: Int, shamt: UInt): UInt = {
    val res = Wire(UInt(len.W))
    val higher = source << shamt
    val lower = source >> (len.U - shamt)
    res := higher | lower
    res
  }

  def circularShiftRight(source: UInt, len: Int, shamt: UInt): UInt = {
    val res = Wire(UInt(len.W))
    val higher = source << (len.U - shamt)
    val lower = source >> shamt
    res := higher | lower
    res
  }

  // To be verified
  def satUpdate(old: UInt, len: Int, taken: Bool): UInt = {
    val oldSatTaken = old === ((1 << len)-1).U
    val oldSatNotTaken = old === 0.U
    Mux(oldSatTaken && taken, ((1 << len)-1).U,
      Mux(oldSatNotTaken && !taken, 0.U,
        Mux(taken, old + 1.U, old - 1.U)))
  }

  def signedSatUpdate(old: SInt, len: Int, taken: Bool): SInt = {
    val oldSatTaken = old === ((1 << (len-1))-1).S
    val oldSatNotTaken = old === (-(1 << (len-1))).S
    Mux(oldSatTaken && taken, ((1 << (len-1))-1).S,
      Mux(oldSatNotTaken && !taken, (-(1 << (len-1))).S,
        Mux(taken, old + 1.S, old - 1.S)))
  }

  def getFallThroughAddr(start: UInt, carry: Bool, pft: UInt) = {
    val higher = start.head(VAddrBits-log2Ceil(PredictWidth)-instOffsetBits-1)
    Cat(Mux(carry, higher+1.U, higher), pft, 0.U(instOffsetBits.W))
  }

  def foldTag(tag: UInt, l: Int): UInt = {
    val nChunks = (tag.getWidth + l - 1) / l
    val chunks = (0 until nChunks).map { i =>
      tag(min((i+1)*l, tag.getWidth)-1, i*l)
    }
    ParallelXOR(chunks)
  }
}

// class BranchPredictionUpdate(implicit p: Parameters) extends XSBundle with HasBPUConst {
//   val pc = UInt(VAddrBits.W)
//   val br_offset = Vec(num_br, UInt(log2Up(MaxBasicBlockSize).W))
//   val br_mask = Vec(MaxBasicBlockSize, Bool())
//
//   val jmp_valid = Bool()
//   val jmp_type = UInt(3.W)
//
//   val is_NextMask = Vec(FetchWidth*2, Bool())
//
//   val cfi_idx = Valid(UInt(log2Ceil(MaxBasicBlockSize).W))
//   val cfi_mispredict = Bool()
//   val cfi_is_br = Bool()
//   val cfi_is_jal = Bool()
//   val cfi_is_jalr = Bool()
//
//   val ghist = new GlobalHistory()
//
//   val target = UInt(VAddrBits.W)
//
//   val meta = UInt(MaxMetaLength.W)
//   val spec_meta = UInt(MaxMetaLength.W)
//
//   def taken = cfi_idx.valid
// }

class BasePredictorInput (implicit p: Parameters) extends XSBundle with HasBPUConst {
  def nInputs = 1

  val s0_pc = UInt(VAddrBits.W)

  val ghist = UInt(HistoryLength.W)
  val phist = UInt(PathHistoryLength.W)

  val resp_in = Vec(nInputs, new BranchPredictionResp)
  // val toFtq_fire = Bool()

  // val s0_all_ready = Bool()
}

class BasePredictorOutput (implicit p: Parameters) extends XSBundle with HasBPUConst {
  val s3_meta = UInt(MaxMetaLength.W) // This is use by composer
  val resp = new BranchPredictionResp

  // These store in meta, extract in composer
  // val rasSp = UInt(log2Ceil(RasSize).W)
  // val rasTop = new RASEntry
  // val specCnt = Vec(PredictWidth, UInt(10.W))
}

class BasePredictorIO (implicit p: Parameters) extends XSBundle with HasBPUConst {
  val in  = Flipped(DecoupledIO(new BasePredictorInput)) // TODO: Remove DecoupledIO
  // val out = DecoupledIO(new BasePredictorOutput)
  val out = Output(new BasePredictorOutput)
  // val flush_out = Valid(UInt(VAddrBits.W))

  // val ctrl = Input(new BPUCtrl())

  val s0_fire = Input(Bool())
  val s1_fire = Input(Bool())
  val s2_fire = Input(Bool())
  val s3_fire = Input(Bool())

  val s1_ready = Output(Bool())
  val s2_ready = Output(Bool())
  val s3_ready = Output(Bool())

  val update = Flipped(Valid(new BranchPredictionUpdate))
  val redirect = Flipped(Valid(new BranchPredictionRedirect))
}

abstract class BasePredictor(implicit p: Parameters) extends XSModule with HasBPUConst with BPUUtils {
  val meta_size = 0
  val spec_meta_size = 0

  val io = IO(new BasePredictorIO())

  io.out.resp := io.in.bits.resp_in(0)

  io.out.s3_meta := 0.U

  io.in.ready := !io.redirect.valid

  io.s1_ready := true.B
  io.s2_ready := true.B
  io.s3_ready := true.B

  val s0_pc       = WireInit(io.in.bits.s0_pc) // fetchIdx(io.f0_pc)
  val s1_pc       = RegEnable(s0_pc, resetVector.U, io.s0_fire)
  val s2_pc       = RegEnable(s1_pc, io.s1_fire)
  val s3_pc       = RegEnable(s2_pc, io.s2_fire)
}

class FakePredictor(implicit p: Parameters) extends BasePredictor {
  io.in.ready                 := true.B
  io.out.s3_meta              := 0.U
  io.out.resp := io.in.bits.resp_in(0)
}

class BpuToFtqIO(implicit p: Parameters) extends XSBundle {
  val resp = DecoupledIO(new BpuToFtqBundle())
}

class PredictorIO(implicit p: Parameters) extends XSBundle {
  val bpu_to_ftq = new BpuToFtqIO()
  val ftq_to_bpu = Flipped(new FtqToBpuIO())
}

class FakeBPU(implicit p: Parameters) extends XSModule with HasBPUConst {
  val io = IO(new PredictorIO)

  val toFtq_fire = io.bpu_to_ftq.resp.valid && io.bpu_to_ftq.resp.ready

  val s0_pc = RegInit(resetVector.U)

  when(toFtq_fire) {
    s0_pc := s0_pc + (FetchWidth*4).U
  }

  when (io.ftq_to_bpu.redirect.valid) {
    s0_pc := io.ftq_to_bpu.redirect.bits.cfiUpdate.target
  }

  io.bpu_to_ftq.resp.valid := !reset.asBool() && !io.ftq_to_bpu.redirect.valid

  io.bpu_to_ftq.resp.bits := 0.U.asTypeOf(new BranchPredictionBundle)
  io.bpu_to_ftq.resp.bits.s1.pc := s0_pc
  io.bpu_to_ftq.resp.bits.s1.ftb_entry.pftAddr := s0_pc + (FetchWidth*4).U
}

@chiselName
class Predictor(implicit p: Parameters) extends XSModule with HasBPUConst {
  val io = IO(new PredictorIO)

  val predictors = Module(if (useBPD) new Composer else new FakePredictor)

  val s0_fire, s1_fire, s2_fire, s3_fire = Wire(Bool())
  val s1_valid, s2_valid, s3_valid = RegInit(false.B)
  val s1_ready, s2_ready, s3_ready = Wire(Bool())
  val s1_components_ready, s2_components_ready, s3_components_ready = Wire(Bool())

  val s0_pc = WireInit(resetVector.U)
  val s0_pc_reg = RegNext(s0_pc, init=resetVector.U)
  val s1_pc = RegEnable(s0_pc, s0_fire)
  val s2_pc = RegEnable(s1_pc, s1_fire)
  val s3_pc = RegEnable(s2_pc, s2_fire)

  val s0_ghist = WireInit(0.U.asTypeOf(new GlobalHistory))
  val s0_ghist_reg = RegNext(s0_ghist, init=0.U.asTypeOf(new GlobalHistory))
  val s1_ghist = RegEnable(s0_ghist, 0.U.asTypeOf(new GlobalHistory), s0_fire)
  val s2_ghist = RegEnable(s1_ghist, 0.U.asTypeOf(new GlobalHistory), s1_fire)
  val s3_ghist = RegEnable(s2_ghist, 0.U.asTypeOf(new GlobalHistory), s2_fire)

  val s0_phist = WireInit(0.U(PathHistoryLength.W))
  val s0_phist_reg = RegNext(s0_phist, init=0.U(PathHistoryLength.W))
  val s1_phist = RegEnable(s0_phist, 0.U, s0_fire)
  val s2_phist = RegEnable(s1_phist, 0.U, s1_fire)
  val s3_phist = RegEnable(s2_phist, 0.U, s2_fire)

  val resp = predictors.io.out.resp


  val toFtq_fire = io.bpu_to_ftq.resp.valid && io.bpu_to_ftq.resp.ready

  when(RegNext(reset.asBool) && !reset.asBool) {
    s0_ghist := 0.U.asTypeOf(new GlobalHistory)
    s0_phist := 0.U
    s0_pc := resetVector.U
  }

  // when(toFtq_fire) {
    // final_gh := s3_gh.update(io.bpu_to_ftq.resp.bits.ftb_entry.brValids.reduce(_||_) && !io.bpu_to_ftq.resp.bits.preds.taken,
    //   io.bpu_to_ftq.resp.bits.preds.taken)
  // }

  val s1_flush, s2_flush, s3_flush = Wire(Bool())
  val s2_redirect, s3_redirect = Wire(Bool())

  // val s1_bp_resp = predictors.io.out.resp.s1
  // val s2_bp_resp = predictors.io.out.resp.s2
  // val s3_bp_resp = predictors.io.out.resp.s3

  // predictors.io := DontCare
  predictors.io.in.valid := s0_fire
  predictors.io.in.bits.s0_pc := s0_pc
  predictors.io.in.bits.ghist := s0_ghist.predHist
  predictors.io.in.bits.phist := s0_phist
  predictors.io.in.bits.resp_in(0) := (0.U).asTypeOf(new BranchPredictionResp)
  // predictors.io.in.bits.resp_in(0).s1.pc := s0_pc
  // predictors.io.in.bits.toFtq_fire := toFtq_fire

  // predictors.io.out.ready := io.bpu_to_ftq.resp.ready

  // Pipeline logic
  s2_redirect := false.B
  s3_redirect := false.B

  s3_flush := io.ftq_to_bpu.redirect.valid
  s2_flush := s3_flush || s3_redirect
  s1_flush := s2_flush || s2_redirect

  s1_components_ready := predictors.io.s1_ready
  s1_ready := s1_fire || !s1_valid
  s0_fire := !reset.asBool && s1_components_ready && s1_ready
  predictors.io.s0_fire := s0_fire

  s2_components_ready := predictors.io.s2_ready
  s2_ready := s2_fire || !s2_valid
  s1_fire := s1_valid && s2_components_ready && s2_ready && io.bpu_to_ftq.resp.ready

  when(s0_fire)         { s1_valid := true.B  }
    .elsewhen(s1_flush) { s1_valid := false.B }
    .elsewhen(s1_fire)  { s1_valid := false.B }

  predictors.io.s1_fire := s1_fire

  s3_components_ready := predictors.io.s3_ready
  s3_ready := s3_fire || !s3_valid
  s2_fire := s2_valid && s3_components_ready && s3_ready

  when(s2_flush)                    { s2_valid := false.B }
    .elsewhen(s1_fire && !s1_flush) { s2_valid := true.B  }
    .elsewhen(s2_fire)              { s2_valid := false.B }

  predictors.io.s2_fire := s2_fire

  // s3_fire := s3_valid && io.bpu_to_ftq.resp.ready
  s3_fire := s3_valid

  when(s3_flush)                    { s3_valid := false.B }
    .elsewhen(s2_fire && !s2_flush) { s3_valid := true.B  }
    .elsewhen(s3_fire)              { s3_valid := false.B }

  predictors.io.s3_fire := s3_fire

  io.bpu_to_ftq.resp.valid :=
    s1_valid && s2_components_ready && s2_ready ||
    s2_fire && s2_redirect ||
    s3_fire && s3_redirect
  io.bpu_to_ftq.resp.bits  := BpuToFtqBundle(predictors.io.out.resp)
  io.bpu_to_ftq.resp.bits.meta  := predictors.io.out.s3_meta
  io.bpu_to_ftq.resp.bits.s3.ghist  := s3_ghist
  io.bpu_to_ftq.resp.bits.s3.phist  := s3_phist

  s0_pc := s0_pc_reg
  s0_ghist := s0_ghist_reg
  s0_phist := s0_phist_reg

  // History manage
  // s1
  val s1_predicted_ghist = s1_ghist.update(resp.s1.preds.br_valids, resp.s1.real_br_taken_mask())

  XSDebug(p"[hit] ${resp.s1.preds.hit} [s1_real_br_taken_mask] ${Binary(resp.s1.real_br_taken_mask.asUInt)}\n")
  XSDebug(p"s1_predicted_ghist=${Binary(s1_predicted_ghist.predHist)}\n")

  when(s1_valid) {
    s0_pc := resp.s1.target
    s0_ghist := s1_predicted_ghist
    s0_phist := (s1_phist << 1) | s1_pc(instOffsetBits)
  }

  // s2
  val s2_predicted_ghist = s2_ghist.update(resp.s2.preds.br_valids, resp.s2.real_br_taken_mask())

  val s2_correct_s1_ghist = s1_ghist =/= s2_predicted_ghist
  val s2_correct_s0_ghist_reg = s0_ghist_reg =/= s2_predicted_ghist

  val previous_s1_pred_taken = RegEnable(resp.s1.real_slot_taken_mask.asUInt.orR, init=false.B, enable=s1_fire)
  val s2_pred_taken = resp.s2.real_slot_taken_mask.asUInt.orR

  when(s2_fire) {
    when((s1_valid && (s1_pc =/= resp.s2.target || s2_correct_s1_ghist)) ||
      !s1_valid && (s0_pc_reg =/= resp.s2.target || s2_correct_s0_ghist_reg) ||
      previous_s1_pred_taken =/= s2_pred_taken) {
      s0_ghist := s2_predicted_ghist
      s2_redirect := true.B
      s0_pc := resp.s2.target
      s0_phist := (s2_phist << 1) | s2_pc(instOffsetBits)
      XSDebug(p"s1_valid=$s1_valid, s1_pc=${Hexadecimal(s1_pc)}, s2_resp_target=${Hexadecimal(resp.s2.target)}\n")
      XSDebug(p"s2_correct_s1_ghist=$s2_correct_s1_ghist\n")
      XSDebug(p"s1_ghist=${Binary(s1_ghist.predHist)}\n")
      XSDebug(p"s2_predicted_ghist=${Binary(s2_predicted_ghist.predHist)}\n")
    }
  }

  val s2_redirect_target = s2_fire && s1_valid && s1_pc =/= resp.s2.target
  val s2_saw_s1_hit = RegEnable(resp.s1.preds.hit, s1_fire)
  val s2_redirect_target_both_hit = s2_redirect_target &&  s2_saw_s1_hit &&  resp.s2.preds.hit

  XSPerfAccumulate("s2_redirect_because_s1_not_valid", s2_fire && !s1_valid)
  XSPerfAccumulate("s2_redirect_because_target_diff", s2_fire && s1_valid && s1_pc =/= resp.s2.target)
  XSPerfAccumulate("s2_redirect_target_diff_s1_nhit_s2_hit", s2_redirect_target && !s2_saw_s1_hit &&  resp.s2.preds.hit)
  XSPerfAccumulate("s2_redirect_target_diff_s1_hit_s2_nhit", s2_redirect_target &&  s2_saw_s1_hit && !resp.s2.preds.hit)
  XSPerfAccumulate("s2_redirect_target_diff_both_hit",  s2_redirect_target &&  s2_saw_s1_hit &&  resp.s2.preds.hit)
  XSPerfAccumulate("s2_redirect_br_direction_diff",
    s2_redirect_target_both_hit &&
    RegEnable(PriorityEncoder(resp.s1.preds.br_taken_mask), s1_fire) =/= PriorityEncoder(resp.s2.preds.br_taken_mask))
  XSPerfAccumulate("s2_redirect_because_ghist_diff", s2_fire && s1_valid && s2_correct_s1_ghist)

  // s3
  val s3_predicted_ghist = s3_ghist.update(resp.s3.preds.br_valids, resp.s3.real_br_taken_mask())

  val s3_correct_s2_ghist = s2_ghist =/= s3_predicted_ghist
  val s3_correct_s1_ghist = s1_ghist =/= s3_predicted_ghist
  val s3_correct_s0_ghist_reg = s0_ghist_reg =/= s3_predicted_ghist

  val previous_s2_pred_taken = RegEnable(resp.s2.real_slot_taken_mask.asUInt.orR, init=false.B, enable=s2_fire)
  val s3_pred_taken = resp.s3.real_slot_taken_mask.asUInt.orR

  when(s3_fire) {
    when((s2_valid && (s2_pc =/= resp.s3.target || s3_correct_s2_ghist)) ||
      (!s2_valid && s1_valid && (s1_pc =/= resp.s3.target || s3_correct_s1_ghist)) ||
      (!s2_valid && !s1_valid && (s0_pc_reg =/= resp.s3.target || s3_correct_s0_ghist_reg)) ||
      previous_s2_pred_taken =/= s3_pred_taken) {

      s0_ghist := s3_predicted_ghist
      s3_redirect := true.B
      s0_pc := resp.s3.target
      s0_phist := (s3_phist << 1) | s3_pc(instOffsetBits)
    }
  }

  // Send signal tell Ftq override
  val s2_ftq_idx = RegEnable(io.ftq_to_bpu.enq_ptr, s1_fire)
  val s3_ftq_idx = RegEnable(s2_ftq_idx, s2_fire)

  io.bpu_to_ftq.resp.bits.s1.valid := s1_fire && !s1_flush
  io.bpu_to_ftq.resp.bits.s1.hasRedirect := false.B
  io.bpu_to_ftq.resp.bits.s1.ftq_idx := DontCare
  io.bpu_to_ftq.resp.bits.s2.valid := s2_fire && !s2_flush
  io.bpu_to_ftq.resp.bits.s2.hasRedirect := s2_redirect
  io.bpu_to_ftq.resp.bits.s2.ftq_idx := s2_ftq_idx
  io.bpu_to_ftq.resp.bits.s3.valid := s3_fire && !s3_flush
  io.bpu_to_ftq.resp.bits.s3.hasRedirect := s3_redirect
  io.bpu_to_ftq.resp.bits.s3.ftq_idx := s3_ftq_idx

  val redirect = io.ftq_to_bpu.redirect.bits

  predictors.io.update := io.ftq_to_bpu.update
  predictors.io.redirect := io.ftq_to_bpu.redirect

  when(io.ftq_to_bpu.redirect.valid) {
    val oldGh = redirect.cfiUpdate.hist

    val shift = redirect.cfiUpdate.shift
    val addIntoHist = redirect.cfiUpdate.addIntoHist

    val isBr = redirect.cfiUpdate.pd.isBr
    val taken = redirect.cfiUpdate.taken

    val updatedGh = oldGh.update(shift, taken && addIntoHist)
    s0_ghist := updatedGh // TODO: History fix logic
    s0_pc := redirect.cfiUpdate.target
    val oldPh = redirect.cfiUpdate.phist
    val phNewBit = redirect.cfiUpdate.phNewBit
    s0_phist := (oldPh << 1) | phNewBit

    XSDebug(io.ftq_to_bpu.redirect.valid, p"-------------redirect Repair------------\n")
    // XSDebug(io.ftq_to_bpu.redirect.valid, p"taken_mask=${Binary(taken_mask.asUInt)}, brValids=${Binary(brValids.asUInt)}\n")
    XSDebug(io.ftq_to_bpu.redirect.valid, p"isBr: ${isBr}, taken: ${taken}, addIntoHist: ${addIntoHist}, shift: ${shift}\n")
    XSDebug(io.ftq_to_bpu.redirect.valid, p"oldGh   =${Binary(oldGh.predHist)}\n")
    XSDebug(io.ftq_to_bpu.redirect.valid, p"updateGh=${Binary(updatedGh.predHist)}\n")

  }

  XSDebug(RegNext(reset.asBool) && !reset.asBool, "Reseting...\n")
  XSDebug(io.ftq_to_bpu.update.valid, p"Update from ftq\n")
  XSDebug(io.ftq_to_bpu.redirect.valid, p"Redirect from ftq\n")

  XSDebug("[BP0]                 fire=%d                      pc=%x\n", s0_fire, s0_pc)
  XSDebug("[BP1] v=%d r=%d cr=%d fire=%d             flush=%d pc=%x\n",
    s1_valid, s1_ready, s1_components_ready, s1_fire, s1_flush, s1_pc)
  XSDebug("[BP2] v=%d r=%d cr=%d fire=%d redirect=%d flush=%d pc=%x\n",
  s2_valid, s2_ready, s2_components_ready, s2_fire, s2_redirect, s2_flush, s2_pc)
  XSDebug("[BP3] v=%d r=%d cr=%d fire=%d redirect=%d flush=%d pc=%x\n",
  s3_valid, s3_ready, s3_components_ready, s3_fire, s3_redirect, s3_flush, s3_pc)
  XSDebug("[FTQ] ready=%d\n", io.bpu_to_ftq.resp.ready)
  XSDebug("resp.s1.target=%x\n", resp.s1.target)
  XSDebug("resp.s2.target=%x\n", resp.s2.target)
  XSDebug("s0_ghist: %b\n", s0_ghist.predHist)
  XSDebug("s1_ghist: %b\n", s1_ghist.predHist)
  XSDebug("s2_ghist: %b\n", s2_ghist.predHist)
  XSDebug("s3_ghist: %b\n", s3_ghist.predHist)
  XSDebug("s2_predicted_ghist: %b\n", s2_predicted_ghist.predHist)
  XSDebug("s3_predicted_ghist: %b\n", s3_predicted_ghist.predHist)
  XSDebug("s3_correct_s2_ghist: %b, s3_correct_s1_ghist: %b, s2_correct_s1_ghist: %b\n",
  s3_correct_s2_ghist,  s3_correct_s1_ghist,  s2_correct_s1_ghist)


  io.ftq_to_bpu.update.bits.display(io.ftq_to_bpu.update.valid)
  io.ftq_to_bpu.redirect.bits.display(io.ftq_to_bpu.redirect.valid)


  XSPerfAccumulate("s2_redirect", s2_redirect)
  XSPerfAccumulate("s3_redirect", s3_redirect)

}<|MERGE_RESOLUTION|>--- conflicted
+++ resolved
@@ -32,7 +32,6 @@
   val numBr = 2
   val useBPD = true
   val useLHist = true
-<<<<<<< HEAD
   val shareTailSlot = true
   val numBrSlot = if (shareTailSlot) numBr-1 else numBr
   val totalSlot = numBrSlot + 1
@@ -43,14 +42,6 @@
   def BP_S3 = BP_STAGES(2)
   val numBpStages = BP_STAGES.length
   
-=======
-
-  def BP_S1 = 1.U(2.W)
-  def BP_S2 = 2.U(2.W)
-  def BP_S3 = 3.U(2.W)
-
-
->>>>>>> 71b114f8
   val debug = true
   val resetVector = 0x10000000L//TODO: set reset vec
   // TODO: Replace log2Up by log2Ceil
