/***************************************************************************************
* Copyright (c) 2020-2021 Institute of Computing Technology, Chinese Academy of Sciences
* Copyright (c) 2020-2021 Peng Cheng Laboratory
*
* XiangShan is licensed under Mulan PSL v2.
* You can use this software according to the terms and conditions of the Mulan PSL v2.
* You may obtain a copy of Mulan PSL v2 at:
*          http://license.coscl.org.cn/MulanPSL2
*
* THIS SOFTWARE IS PROVIDED ON AN "AS IS" BASIS, WITHOUT WARRANTIES OF ANY KIND,
* EITHER EXPRESS OR IMPLIED, INCLUDING BUT NOT LIMITED TO NON-INFRINGEMENT,
* MERCHANTABILITY OR FIT FOR A PARTICULAR PURPOSE.
*
* See the Mulan PSL v2 for more details.
***************************************************************************************/

package  xiangshan.frontend.icache

import chipsalliance.rocketchip.config.Parameters
import chisel3._
import chisel3.util._
import freechips.rocketchip.diplomacy.{IdRange, LazyModule, LazyModuleImp, TransferSizes}
import freechips.rocketchip.tilelink._
import freechips.rocketchip.util.BundleFieldBase
import huancun.{AliasField, PreferCacheField, PrefetchField,DirtyField}
import xiangshan._
import xiangshan.frontend._
import xiangshan.cache._
import utils._
import xiangshan.cache.mmu.BlockTlbRequestIO

case class ICacheParameters(
    nSets: Int = 256,
    nWays: Int = 8,
    rowBits: Int = 64,
    nTLBEntries: Int = 32,
    tagECC: Option[String] = None,
    dataECC: Option[String] = None,
    replacer: Option[String] = Some("random"),
    nMissEntries: Int = 2,
    nReleaseEntries: Int = 2,
    nProbeEntries: Int = 2,
    nMMIOs: Int = 1,
    blockBytes: Int = 64
)extends L1CacheParameters {

  val setBytes = nSets * blockBytes
  val aliasBitsOpt = if(setBytes > pageSize) Some(log2Ceil(setBytes / pageSize)) else None
  val reqFields: Seq[BundleFieldBase] = Seq(
    PrefetchField(),
    PreferCacheField()
  ) ++ aliasBitsOpt.map(AliasField)
  val echoFields: Seq[BundleFieldBase] = Seq(DirtyField())
  def tagCode: Code = Code.fromString(tagECC)
  def dataCode: Code = Code.fromString(dataECC)
  def replacement = ReplacementPolicy.fromString(replacer,nWays,nSets)
}

trait HasICacheParameters extends HasL1CacheParameters with HasInstrMMIOConst with HasIFUConst{
  val cacheParams = icacheParameters
  val dataCodeUnit = 8
  val dataUnitNum  = blockBits/dataCodeUnit

  def highestIdxBit = log2Ceil(nSets) - 1
  def dataCodeBits  = cacheParams.dataCode.width(dataCodeUnit)
  def dataEntryBits = dataCodeBits * dataUnitNum

  val ICacheSets = cacheParams.nSets
  val ICacheWays = cacheParams.nWays

  val ICacheSameVPAddrLength = 12
  val ReplaceIdWid = 5

  val ICacheWordOffset = 0
  val ICacheSetOffset = ICacheWordOffset + log2Up(blockBytes)
  val ICacheAboveIndexOffset = ICacheSetOffset + log2Up(ICacheSets)
  val ICacheTagOffset = ICacheAboveIndexOffset min ICacheSameVPAddrLength

  def ReplacePipeKey = 0
  def mainPipeKey = 1
  def ReleaseKey = 2
  def MissQueueKey = 3
  def ProbeKey = 4

  def PortNumber = 2

  def nMissEntries = cacheParams.nMissEntries

  def generatePipeControl(lastFire: Bool, thisFire: Bool, thisFlush: Bool, lastFlush: Bool): Bool = {
    val valid  = RegInit(false.B)
    when(thisFlush)                    {valid  := false.B}
      .elsewhen(lastFire && !lastFlush)  {valid  := true.B}
      .elsewhen(thisFire)                 {valid  := false.B}
    valid
  }

  def ResultHoldBypass[T<:Data](data: T, valid: Bool): T = {
    Mux(valid, data, RegEnable(data, valid))
  }

  require(isPow2(nMissEntries), s"nMissEntries($nMissEntries) must be pow2")
  require(isPow2(nSets), s"nSets($nSets) must be pow2")
  require(isPow2(nWays), s"nWays($nWays) must be pow2")
}

abstract class ICacheBundle(implicit p: Parameters) extends XSBundle
  with HasICacheParameters

abstract class ICacheModule(implicit p: Parameters) extends XSModule
  with HasICacheParameters

abstract class ICacheArray(implicit p: Parameters) extends XSModule
  with HasICacheParameters

class ICacheMetadata(implicit p: Parameters) extends ICacheBundle {
  val coh = new ClientMetadata
  val tag = UInt(tagBits.W)
}

object ICacheMetadata {
  def apply(tag: Bits, coh: ClientMetadata)(implicit p: Parameters) = {
    val meta = Wire(new L1Metadata)
    meta.tag := tag
    meta.coh := coh
    meta
  }
}


class ICacheMetaArray()(implicit p: Parameters) extends ICacheArray
{
  def onReset = ICacheMetadata(0.U, ClientMetadata.onReset)
  val metaBits = onReset.getWidth
  val metaEntryBits = cacheParams.tagCode.width(metaBits)

  val io=IO{new Bundle{
    val write    = Flipped(DecoupledIO(new ICacheMetaWriteBundle))
    val read     = Flipped(DecoupledIO(new ICacheReadBundle))
    val readResp = Output(new ICacheMetaRespBundle)
    val fencei   = Input(Bool())
    val cacheOp  = Flipped(new DCacheInnerOpIO) // customized cache op port 
  }}

  io.read.ready := !io.write.valid

  val port_0_read_0 = io.read.valid  && !io.read.bits.vSetIdx(0)(0)
  val port_0_read_1 = io.read.valid  &&  io.read.bits.vSetIdx(0)(0)
  val port_1_read_1  = io.read.valid &&  io.read.bits.vSetIdx(1)(0) && io.read.bits.isDoubleLine
  val port_1_read_0  = io.read.valid && !io.read.bits.vSetIdx(1)(0) && io.read.bits.isDoubleLine

  val port_0_read_0_reg = RegEnable(next = port_0_read_0, enable = io.read.fire())
  val port_0_read_1_reg = RegEnable(next = port_0_read_1, enable = io.read.fire())
  val port_1_read_1_reg = RegEnable(next = port_1_read_1, enable = io.read.fire())
  val port_1_read_0_reg = RegEnable(next = port_1_read_0, enable = io.read.fire())

  val bank_0_idx = Mux(port_0_read_0, io.read.bits.vSetIdx(0), io.read.bits.vSetIdx(1))
  val bank_1_idx = Mux(port_0_read_1, io.read.bits.vSetIdx(0), io.read.bits.vSetIdx(1))

  val write_bank_0 = io.write.valid && !io.write.bits.bankIdx
  val write_bank_1 = io.write.valid &&  io.write.bits.bankIdx

  val write_meta_bits = Wire(UInt(metaEntryBits.W))

  val tagArrays = (0 until 2) map { bank =>
    val tagArray = Module(new SRAMTemplate(
      UInt(metaEntryBits.W),
      set=nSets/2,
      way=nWays,
      shouldReset = true,
      holdRead = true,
      singlePort = true
    ))

    //meta connection
    if(bank == 0) {
      tagArray.io.r.req.valid := port_0_read_0 || port_1_read_0
      tagArray.io.r.req.bits.apply(setIdx=bank_0_idx(highestIdxBit,1))
      tagArray.io.w.req.valid := write_bank_0
      tagArray.io.w.req.bits.apply(data=write_meta_bits, setIdx=io.write.bits.virIdx(highestIdxBit,1), waymask=io.write.bits.waymask)
    }
    else {
      tagArray.io.r.req.valid := port_0_read_1 || port_1_read_1
      tagArray.io.r.req.bits.apply(setIdx=bank_1_idx(highestIdxBit,1))
      tagArray.io.w.req.valid := write_bank_1
      tagArray.io.w.req.bits.apply(data=write_meta_bits, setIdx=io.write.bits.virIdx(highestIdxBit,1), waymask=io.write.bits.waymask)
    }

    tagArray
  }
  //Parity Decode
  val read_metas = Wire(Vec(2,Vec(nWays,new ICacheMetadata())))
  for((tagArray,i) <- tagArrays.zipWithIndex){
    val read_meta_bits = tagArray.io.r.resp.asTypeOf(Vec(nWays,UInt(metaEntryBits.W)))
    val read_meta_decoded = read_meta_bits.map{ way_bits => cacheParams.tagCode.decode(way_bits)}
    val read_meta_wrong = read_meta_decoded.map{ way_bits_decoded => way_bits_decoded.error}
    val read_meta_corrected = VecInit(read_meta_decoded.map{ way_bits_decoded => way_bits_decoded.corrected})
    read_metas(i) := read_meta_corrected.asTypeOf(Vec(nWays,new ICacheMetadata()))
    (0 until nWays).map{ w => io.readResp.errors(i)(w) := RegNext(io.read.fire()) && read_meta_wrong(w)}
  }

  //Parity Encode
  val write = io.write.bits
  write_meta_bits := cacheParams.tagCode.encode(ICacheMetadata(tag = write.phyTag, coh = write.coh).asUInt)

   when(io.write.valid){
       printf("[time:%d ] idx:%x  ptag:%x  waymask:%x coh:%x\n", GTimer().asUInt, write.virIdx, write.phyTag, write.waymask, write.coh.asUInt)
   }

  val readIdxNext = RegEnable(next = io.read.bits.vSetIdx, enable = io.read.fire())
  val validArray = RegInit(0.U((nSets * nWays).W))
  val validMetas = VecInit((0 until 2).map{ bank =>
    val validMeta =  Cat((0 until nWays).map{w => validArray( Cat(readIdxNext(bank), w.U(log2Ceil(nWays).W)) )}.reverse).asUInt
    validMeta
  })

  val wayNum   = OHToUInt(io.write.bits.waymask)
  val validPtr = Cat(io.write.bits.virIdx, wayNum)
  when(io.write.valid){
    validArray := validArray.bitSet(validPtr, true.B)
  }

  when(io.fencei){ validArray := 0.U }

  io.readResp.metaData <> DontCare
  when(port_0_read_0_reg){
    io.readResp.metaData(0) := read_metas(0)
  }.elsewhen(port_0_read_1_reg){
    io.readResp.metaData(0) := read_metas(1)
  }

  when(port_1_read_0_reg){
    io.readResp.metaData(1) := read_metas(0)
  }.elsewhen(port_1_read_1_reg){
    io.readResp.metaData(1) := read_metas(1)
  }

  (io.readResp.valid zip validMetas).map  {case (io, reg)   => io := reg.asTypeOf(Vec(nWays,Bool()))}

  io.write.ready := true.B
  // deal with customized cache op
  require(nWays <= 32)
  io.cacheOp.resp.bits := DontCare
  val cacheOpShouldResp = WireInit(false.B) 
  when(io.cacheOp.req.valid){
    when(
      CacheInstrucion.isReadTag(io.cacheOp.req.bits.opCode) ||
      CacheInstrucion.isReadTagECC(io.cacheOp.req.bits.opCode)
    ){
      for (i <- 0 until 2) {
        tagArrays(i).io.r.req.valid := true.B
        tagArrays(i).io.r.req.bits.apply(setIdx = io.cacheOp.req.bits.index)
      }
      cacheOpShouldResp := true.B
    }
    when(CacheInstrucion.isWriteTag(io.cacheOp.req.bits.opCode)){
      for (i <- 0 until 2) {
        tagArrays(i).io.w.req.valid := true.B
        tagArrays(i).io.w.req.bits.apply(
          data = io.cacheOp.req.bits.write_tag_low, 
          setIdx = io.cacheOp.req.bits.index, 
          waymask = UIntToOH(io.cacheOp.req.bits.wayNum(4, 0))
        )
      }
      cacheOpShouldResp := true.B
    }
    // TODO
    // when(CacheInstrucion.isWriteTagECC(io.cacheOp.req.bits.opCode)){
    //   for (i <- 0 until readPorts) {
    //     array(i).io.ecc_write.valid := true.B
    //     array(i).io.ecc_write.bits.idx := io.cacheOp.req.bits.index
    //     array(i).io.ecc_write.bits.way_en := UIntToOH(io.cacheOp.req.bits.wayNum(4, 0))
    //     array(i).io.ecc_write.bits.ecc := io.cacheOp.req.bits.write_tag_ecc
    //   }
    //   cacheOpShouldResp := true.B
    // }
  }
  io.cacheOp.resp.valid := RegNext(io.cacheOp.req.valid && cacheOpShouldResp)
  io.cacheOp.resp.bits.read_tag_low := Mux(io.cacheOp.resp.valid, 
    tagArrays(0).io.r.resp.asTypeOf(Vec(nWays, UInt(tagBits.W)))(io.cacheOp.req.bits.wayNum),
    0.U
  )
  io.cacheOp.resp.bits.read_tag_ecc := DontCare // TODO
  // TODO: deal with duplicated array
}


class ICacheDataArray(implicit p: Parameters) extends ICacheArray
{
  val io=IO{new Bundle{
    val write    = Flipped(DecoupledIO(new ICacheDataWriteBundle))
    val read     = Flipped(DecoupledIO(new ICacheReadBundle))
    val readResp = Output(new ICacheDataRespBundle)
    val cacheOp  = Flipped(new DCacheInnerOpIO) // customized cache op port 
  }}

  io.read.ready := !io.write.valid

  val port_0_read_0 = io.read.valid  && !io.read.bits.vSetIdx(0)(0)
  val port_0_read_1 = io.read.valid  &&  io.read.bits.vSetIdx(0)(0)
  val port_1_read_1  = io.read.valid &&  io.read.bits.vSetIdx(1)(0) && io.read.bits.isDoubleLine
  val port_1_read_0  = io.read.valid && !io.read.bits.vSetIdx(1)(0) && io.read.bits.isDoubleLine

  val port_0_read_1_reg = RegEnable(next = port_0_read_1, enable = io.read.fire())
  val port_1_read_0_reg = RegEnable(next = port_1_read_0, enable = io.read.fire())

  val bank_0_idx = Mux(port_0_read_0, io.read.bits.vSetIdx(0), io.read.bits.vSetIdx(1))
  val bank_1_idx = Mux(port_0_read_1, io.read.bits.vSetIdx(0), io.read.bits.vSetIdx(1))

  val write_bank_0 = io.write.valid && !io.write.bits.bankIdx
  val write_bank_1 = io.write.valid &&  io.write.bits.bankIdx

  val write_data_bits = Wire(UInt(dataEntryBits.W))

  val dataArrays = (0 until 2) map { i =>
    val dataArray = Module(new SRAMTemplate(
      UInt(dataEntryBits.W),
      set=nSets/2,
      way=nWays,
      shouldReset = true,
      holdRead = true,
      singlePort = true
    ))

    if(i == 0) {
      dataArray.io.r.req.valid := port_0_read_0 || port_1_read_0
      dataArray.io.r.req.bits.apply(setIdx=bank_0_idx(highestIdxBit,1))
      dataArray.io.w.req.valid := write_bank_0
      dataArray.io.w.req.bits.apply(data=write_data_bits, setIdx=io.write.bits.virIdx(highestIdxBit,1), waymask=io.write.bits.waymask)
    }
    else {
      dataArray.io.r.req.valid := port_0_read_1 || port_1_read_1
      dataArray.io.r.req.bits.apply(setIdx=bank_1_idx(highestIdxBit,1))
      dataArray.io.w.req.valid := write_bank_1
      dataArray.io.w.req.bits.apply(data=write_data_bits, setIdx=io.write.bits.virIdx(highestIdxBit,1), waymask=io.write.bits.waymask)
    }

    dataArray
  }

  //Parity Decode
  val read_datas = Wire(Vec(2,Vec(nWays,UInt(blockBits.W) )))
  for((dataArray,i) <- dataArrays.zipWithIndex){
    val read_data_bits = dataArray.io.r.resp.asTypeOf(Vec(nWays,Vec(dataUnitNum, UInt(dataCodeBits.W))))
    val read_data_decoded = read_data_bits.map{way_bits => way_bits.map(unit =>  cacheParams.dataCode.decode(unit))}
    val read_data_wrong    = VecInit(read_data_decoded.map{way_bits_decoded => VecInit(way_bits_decoded.map(unit_decoded =>  unit_decoded.error ))})
    val read_data_corrected = VecInit(read_data_decoded.map{way_bits_decoded => VecInit(way_bits_decoded.map(unit_decoded =>  unit_decoded.corrected )).asUInt})
    read_datas(i) := read_data_corrected.asTypeOf(Vec(nWays,UInt(blockBits.W)))
    (0 until nWays).map{ w => io.readResp.errors(i)(w) := RegNext(io.read.fire()) && read_data_wrong(w).asUInt.orR } 
  } 

  //Parity Encode
  val write = io.write.bits
  val write_data = write.data.asTypeOf(Vec(dataUnitNum, UInt(dataCodeUnit.W)))
  val write_data_encoded = VecInit(write_data.map( unit_bits => cacheParams.dataCode.encode(unit_bits) ))
  write_data_bits := write_data_encoded.asUInt

  io.readResp.datas(0) := Mux( port_0_read_1_reg, read_datas(1) , read_datas(0))
  io.readResp.datas(1) := Mux( port_1_read_0_reg, read_datas(0) , read_datas(1))

  io.write.ready := true.B

  // deal with customized cache op
  require(nWays <= 32)
  io.cacheOp.resp.bits := DontCare
  val cacheOpShouldResp = WireInit(false.B) 
  when(io.cacheOp.req.valid){
    when(
      CacheInstrucion.isReadData(io.cacheOp.req.bits.opCode) ||
      CacheInstrucion.isReadDataECC(io.cacheOp.req.bits.opCode)
    ){
      (0 until 2).map(i => {
        dataArrays(i).io.r.req.valid := true.B
        dataArrays(i).io.r.req.bits.apply(setIdx = io.cacheOp.req.bits.index)
      })
      cacheOpShouldResp := true.B
    }
    when(CacheInstrucion.isWriteData(io.cacheOp.req.bits.opCode)){
      (0 until 2).map(i => {
        dataArrays(i).io.w.req.valid := io.cacheOp.req.bits.bank_num === i.U
        dataArrays(i).io.w.req.bits.apply(
          data = io.cacheOp.req.bits.write_data_vec.asUInt,
          setIdx = io.cacheOp.req.bits.index,
          waymask = UIntToOH(io.cacheOp.req.bits.wayNum(4, 0))
        )
      })
      cacheOpShouldResp := true.B
    }
    // when(CacheInstrucion.isWriteDataECC(io.cacheOp.req.bits.opCode)){
    //   for (bank_index <- 0 until DCacheBanks) {
    //     val ecc_bank = ecc_banks(bank_index)
    //     ecc_bank.io.w.req.valid := true.B
    //     ecc_bank.io.w.req.bits.apply(
    //       setIdx = io.cacheOp.req.bits.index,
    //       data = io.cacheOp.req.bits.write_data_ecc,
    //       waymask = UIntToOH(io.cacheOp.req.bits.wayNum(4, 0))
    //     )
    //   }
    //   cacheOpShouldResp := true.B
    // }
  }
  io.cacheOp.resp.valid := RegNext(io.cacheOp.req.valid && cacheOpShouldResp)
  val dataresp = Mux(io.cacheOp.req.bits.bank_num(0).asBool,
    dataArrays(0).io.r.resp.data.asTypeOf(Vec(nWays, UInt(blockBits.W))),
    dataArrays(1).io.r.resp.data.asTypeOf(Vec(nWays, UInt(blockBits.W)))
  )
  
  val numICacheLineWords = blockBits / 64 
  require(blockBits >= 64 && isPow2(blockBits))
  for (wordIndex <- 0 until numICacheLineWords) {
    io.cacheOp.resp.bits.read_data_vec(wordIndex) := dataresp(io.cacheOp.req.bits.wayNum(4, 0))(64*(wordIndex+1)-1, 64*wordIndex)
  }
  // io.cacheOp.resp.bits.read_data_ecc := Mux(io.cacheOp.resp.valid, 
    // bank_result(io.cacheOp.req.bits.bank_num).ecc, 
    // 0.U
  // )
}


class ICacheIO(implicit p: Parameters) extends ICacheBundle
{
  val fencei      = Input(Bool())
  val stop        = Input(Bool())
  val csr         = new L1CacheToCsrIO
  val fetch       = Vec(PortNumber, new ICacheMainPipeBundle)
  val pmp         = Vec(PortNumber, new ICachePMPBundle)
  val itlb        = Vec(PortNumber, new BlockTlbRequestIO)
  val perfInfo = Output(new ICachePerfInfo)
}

class ICache()(implicit p: Parameters) extends LazyModule with HasICacheParameters {

  val clientParameters = TLMasterPortParameters.v1(
    Seq(TLMasterParameters.v1(
      name = "icache",
      sourceId = IdRange(0, cacheParams.nMissEntries + cacheParams.nReleaseEntries),
      supportsProbe = TransferSizes(blockBytes)
    )),
    requestFields = cacheParams.reqFields,
    echoFields = cacheParams.echoFields
  )

  val clientNode = TLClientNode(Seq(clientParameters))

  lazy val module = new ICacheImp(this)
}

class ICacheImp(outer: ICache) extends LazyModuleImp(outer) with HasICacheParameters {
  val io = IO(new ICacheIO)

  val (bus, edge) = outer.clientNode.out.head

  val metaArray      = Module(new ICacheMetaArray)
  val dataArray      = Module(new ICacheDataArray)
  val mainPipe       = Module(new ICacheMainPipe)
  val missUnit      = Module(new ICacheMissUnit(edge))
  val releaseUnit    = Module(new ReleaseUnit(edge))
  val replacePipe     = Module(new ReplacePipe)
  val probeQueue     = Module(new ICacheProbeQueue(edge))

  val meta_read_arb   = Module(new Arbiter(new ICacheReadBundle,  2))
  val data_read_arb   = Module(new Arbiter(new ICacheReadBundle,  2))
  val meta_write_arb  = Module(new Arbiter(new ICacheMetaWriteBundle(),  2 ))
  val replace_req_arb     = Module(new Arbiter(new ReplacePipeReq, 2))

  meta_read_arb.io.in(ReplacePipeKey)   <> replacePipe.io.meta_read
  meta_read_arb.io.in(mainPipeKey)      <> mainPipe.io.metaArray.toIMeta
  metaArray.io.read                     <> meta_read_arb.io.out
  replacePipe.io.meta_response          <> metaArray.io.readResp
  mainPipe.io.metaArray.fromIMeta       <> metaArray.io.readResp

  data_read_arb.io.in(ReplacePipeKey) <> replacePipe.io.data_read
  data_read_arb.io.in(mainPipeKey)    <> mainPipe.io.dataArray.toIData
  dataArray.io.read                   <> data_read_arb.io.out
  replacePipe.io.data_response        <> dataArray.io.readResp
  mainPipe.io.dataArray.fromIData     <> dataArray.io.readResp

  mainPipe.io.respStall := io.stop
  io.perfInfo := mainPipe.io.perfInfo

  meta_write_arb.io.in(ReplacePipeKey)  <> missUnit.io.meta_write
  meta_write_arb.io.in(mainPipeKey)    <> replacePipe.io.meta_write

  metaArray.io.write <> meta_write_arb.io.out
  dataArray.io.write <> missUnit.io.data_write

  io.itlb           <>    mainPipe.io.itlb
  io.pmp            <>    mainPipe.io.pmp
  for(i <- 0 until PortNumber){
    io.fetch(i).resp     <>    mainPipe.io.fetch(i).resp

    missUnit.io.req(i)           <>   mainPipe.io.mshr(i).toMSHR
    mainPipe.io.mshr(i).fromMSHR <>   missUnit.io.resp(i)

  }

  bus.b.ready := false.B
  bus.c.valid := false.B
  bus.c.bits  := DontCare
  bus.e.valid := false.B
  bus.e.bits  := DontCare

  metaArray.io.fencei := io.fencei
  bus.a <> missUnit.io.mem_acquire
  bus.e <> missUnit.io.mem_finish

  releaseUnit.io.req(0)  <>  replacePipe.io.release_req
  releaseUnit.io.req(1)  <>  DontCare//mainPipe.io.toReleaseUnit(1)
  bus.c <> releaseUnit.io.mem_release

  // connect bus d
  missUnit.io.mem_grant.valid := false.B
  missUnit.io.mem_grant.bits  := DontCare

  releaseUnit.io.mem_grant.valid := false.B
  releaseUnit.io.mem_grant.bits  := DontCare

  //Probe through bus b
  probeQueue.io.mem_probe    <> bus.b

  replace_req_arb.io.in(ReplacePipeKey) <> probeQueue.io.pipe_req
  replace_req_arb.io.in(mainPipeKey)   <> missUnit.io.release_req
  replacePipe.io.pipe_req               <> replace_req_arb.io.out

  missUnit.io.release_resp <> replacePipe.io.pipe_resp

//  val hasVictim = VecInit(Seq(
//    mainPipe.io.victimInfor.s1(0).valid,
//    mainPipe.io.victimInfor.s1(1).valid,
//    mainPipe.io.victimInfor.s2(0).valid,
//    mainPipe.io.victimInfor.s2(1).valid
//  ))
//
//  val victimSetSeq = Seq(
//    mainPipe.io.victimInfor.s1(0).vidx,
//    mainPipe.io.victimInfor.s1(1).vidx,
//    mainPipe.io.victimInfor.s2(0).vidx,
//    mainPipe.io.victimInfor.s2(1).vidx
//  )
//
//  val victimTagSeq = Seq(
//    mainPipe.io.victimInfor.s1(0).ptag,
//    mainPipe.io.victimInfor.s1(1).ptag,
//    mainPipe.io.victimInfor.s2(0).ptag,
//    mainPipe.io.victimInfor.s2(1).ptag
//  )

//  val probeReqValid = probe.io.req.valid
//  val probeReqPtag  = get_phy_tag(probe.io.req.bits.addr)
//  val probeReqVidx  = get_idx(probe.io.req.bits.vaddr)

  //send to probe state machine and cancel the probe
//  val probe_need_merge = VecInit(hasVictim.zip(victimSetSeq).zip(victimTagSeq).map{case((valid, idx), tag) =>  valid && probeReqValid && idx === probeReqVidx && tag === probeReqPtag}).reduce(_||_)
//  probe.io.probe_should_merge := RegNext(probe_need_merge)

//   val hasMiss = VecInit(Seq(
//    mainPipe.io.setInfor.s1(0).valid,
//    mainPipe.io.setInfor.s1(1).valid,
//    mainPipe.io.setInfor.s2(0).valid,
//    mainPipe.io.setInfor.s2(1).valid
//  ))
//
//  val missSetSeq = Seq(
//    mainPipe.io.setInfor.s1(0).vidx,
//    mainPipe.io.setInfor.s1(1).vidx,
//    mainPipe.io.setInfor.s2(0).vidx,
//    mainPipe.io.setInfor.s2(1).vidx
//  )
//
//  val fetchReq = io.fetch.map(_.req)
//  val fetchShouldBlock = VecInit(fetchReq.map(req => VecInit(hasMiss.zip(missSetSeq).map{case(valid, idx)=>  valid && idx === req.bits.vsetIdx}).reduce(_||_)))
  
  (0 until PortNumber).map{i => 
<<<<<<< HEAD
      mainpipe.io.fetch(i).req.valid := io.fetch(i).req.valid //&& !fetchShouldBlock(i)
      io.fetch(i).req.ready          :=  mainpipe.io.fetch(i).req.ready && !fetchShouldBlock(i)
      mainpipe.io.fetch(i).req.bits  := io.fetch(i).req.bits
=======
      mainPipe.io.fetch(i).req.valid := io.fetch(i).req.valid //&& !fetchShouldBlock(i)
      io.fetch(i).req.ready          :=  mainPipe.io.fetch(i).req.ready //&& !fetchShouldBlock(i)
      mainPipe.io.fetch(i).req.bits  := io.fetch(i).req.bits
>>>>>>> 8d411d74
  }

  // in L1ICache, we only expect GrantData and ReleaseAck
  bus.d.ready := false.B
  when ( bus.d.bits.opcode === TLMessages.GrantData) {
    missUnit.io.mem_grant <> bus.d
  } .elsewhen (bus.d.bits.opcode === TLMessages.ReleaseAck) {
    releaseUnit.io.mem_grant <> bus.d
  } .otherwise {
    assert (!bus.d.fire())
  }

  val perfinfo = IO(new Bundle(){
    val perfEvents = Output(new PerfEventsBundle(2))
  })
  val perfEvents = Seq(
    ("icache_miss_cnt         ", false.B                               ),
    ("icache_miss_penty       ", BoolStopWatch(start = false.B, stop = false.B || false.B, startHighPriority = true)                               ),
  )

    // Customized csr cache op support
  val cacheOpDecoder = Module(new CSRCacheOpDecoder("icache", CacheInstrucion.COP_ID_ICACHE))
  cacheOpDecoder.io.csr <> io.csr
  dataArray.io.cacheOp.req := cacheOpDecoder.io.cache.req
  metaArray.io.cacheOp.req := cacheOpDecoder.io.cache.req
  cacheOpDecoder.io.cache.resp.valid := 
    dataArray.io.cacheOp.resp.valid ||
    metaArray.io.cacheOp.resp.valid
  cacheOpDecoder.io.cache.resp.bits := Mux1H(List(
    dataArray.io.cacheOp.resp.valid -> dataArray.io.cacheOp.resp.bits,
    metaArray.io.cacheOp.resp.valid -> metaArray.io.cacheOp.resp.bits,
  ))
  assert(!((dataArray.io.cacheOp.resp.valid +& metaArray.io.cacheOp.resp.valid) > 1.U))

} <|MERGE_RESOLUTION|>--- conflicted
+++ resolved
@@ -570,15 +570,9 @@
 //  val fetchShouldBlock = VecInit(fetchReq.map(req => VecInit(hasMiss.zip(missSetSeq).map{case(valid, idx)=>  valid && idx === req.bits.vsetIdx}).reduce(_||_)))
   
   (0 until PortNumber).map{i => 
-<<<<<<< HEAD
-      mainpipe.io.fetch(i).req.valid := io.fetch(i).req.valid //&& !fetchShouldBlock(i)
-      io.fetch(i).req.ready          :=  mainpipe.io.fetch(i).req.ready && !fetchShouldBlock(i)
-      mainpipe.io.fetch(i).req.bits  := io.fetch(i).req.bits
-=======
       mainPipe.io.fetch(i).req.valid := io.fetch(i).req.valid //&& !fetchShouldBlock(i)
       io.fetch(i).req.ready          :=  mainPipe.io.fetch(i).req.ready //&& !fetchShouldBlock(i)
       mainPipe.io.fetch(i).req.bits  := io.fetch(i).req.bits
->>>>>>> 8d411d74
   }
 
   // in L1ICache, we only expect GrantData and ReleaseAck
