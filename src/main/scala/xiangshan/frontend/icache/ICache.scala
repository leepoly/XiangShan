/***************************************************************************************
* Copyright (c) 2020-2021 Institute of Computing Technology, Chinese Academy of Sciences
* Copyright (c) 2020-2021 Peng Cheng Laboratory
*
* XiangShan is licensed under Mulan PSL v2.
* You can use this software according to the terms and conditions of the Mulan PSL v2.
* You may obtain a copy of Mulan PSL v2 at:
*          http://license.coscl.org.cn/MulanPSL2
*
* THIS SOFTWARE IS PROVIDED ON AN "AS IS" BASIS, WITHOUT WARRANTIES OF ANY KIND,
* EITHER EXPRESS OR IMPLIED, INCLUDING BUT NOT LIMITED TO NON-INFRINGEMENT,
* MERCHANTABILITY OR FIT FOR A PARTICULAR PURPOSE.
*
* See the Mulan PSL v2 for more details.
***************************************************************************************/

package  xiangshan.frontend.icache

import chipsalliance.rocketchip.config.Parameters
import chisel3._
import chisel3.util._
import freechips.rocketchip.diplomacy.{IdRange, LazyModule, LazyModuleImp, TransferSizes}
import freechips.rocketchip.tilelink._
import freechips.rocketchip.util.BundleFieldBase
import huancun.{AliasField, PreferCacheField, PrefetchField,DirtyField}
import xiangshan._
import xiangshan.frontend._
import xiangshan.cache._
import utils._
import xiangshan.cache.mmu.BlockTlbRequestIO

case class ICacheParameters(
    nSets: Int = 256,
    nWays: Int = 8,
    rowBits: Int = 64,
    nTLBEntries: Int = 32,
    tagECC: Option[String] = None,
    dataECC: Option[String] = None,
    replacer: Option[String] = Some("random"),
    nMissEntries: Int = 2,
    nReleaseEntries: Int = 2,
    nProbeEntries: Int = 2,
    nMMIOs: Int = 1,
    blockBytes: Int = 64
)extends L1CacheParameters {

  val setBytes = nSets * blockBytes
  val aliasBitsOpt = if(setBytes > pageSize) Some(log2Ceil(setBytes / pageSize)) else None
  val reqFields: Seq[BundleFieldBase] = Seq(
    PrefetchField(),
    PreferCacheField()
  ) ++ aliasBitsOpt.map(AliasField)
  val echoFields: Seq[BundleFieldBase] = Seq(DirtyField())
  def tagCode: Code = Code.fromString(tagECC)
  def dataCode: Code = Code.fromString(dataECC)
  def replacement = ReplacementPolicy.fromString(replacer,nWays,nSets)
}

trait HasICacheParameters extends HasL1CacheParameters with HasInstrMMIOConst with HasIFUConst{
  val cacheParams = icacheParameters
  val dataCodeUnit = 8
  val dataUnitNum  = blockBits/dataCodeUnit

  def highestIdxBit = log2Ceil(nSets) - 1
  def dataCodeBits  = cacheParams.dataCode.width(dataCodeUnit)
  def dataEntryBits = dataCodeBits * dataUnitNum

  val ICacheSets = cacheParams.nSets
  val ICacheWays = cacheParams.nWays

  val ICacheSameVPAddrLength = 12
  val ReplaceIdWid = 5

  val ICacheWordOffset = 0
  val ICacheSetOffset = ICacheWordOffset + log2Up(blockBytes)
  val ICacheAboveIndexOffset = ICacheSetOffset + log2Up(ICacheSets)
  val ICacheTagOffset = ICacheAboveIndexOffset min ICacheSameVPAddrLength

  def ReplacePipeKey = 0
  def mainPipeKey = 1
  def ReleaseKey = 2
  def MissQueueKey = 3
  def ProbeKey = 4

  def PortNumber = 2

  def nMissEntries = cacheParams.nMissEntries

  def generatePipeControl(lastFire: Bool, thisFire: Bool, thisFlush: Bool, lastFlush: Bool): Bool = {
    val valid  = RegInit(false.B)
    when(thisFlush)                    {valid  := false.B}
      .elsewhen(lastFire && !lastFlush)  {valid  := true.B}
      .elsewhen(thisFire)                 {valid  := false.B}
    valid
  }

  def ResultHoldBypass[T<:Data](data: T, valid: Bool): T = {
    Mux(valid, data, RegEnable(data, valid))
  }

  require(isPow2(nMissEntries), s"nMissEntries($nMissEntries) must be pow2")
  require(isPow2(nSets), s"nSets($nSets) must be pow2")
  require(isPow2(nWays), s"nWays($nWays) must be pow2")
}

abstract class ICacheBundle(implicit p: Parameters) extends XSBundle
  with HasICacheParameters

abstract class ICacheModule(implicit p: Parameters) extends XSModule
  with HasICacheParameters

abstract class ICacheArray(implicit p: Parameters) extends XSModule
  with HasICacheParameters

class ICacheMetadata(implicit p: Parameters) extends ICacheBundle {
  val coh = new ClientMetadata
  val tag = UInt(tagBits.W)
}

object ICacheMetadata {
  def apply(tag: Bits, coh: ClientMetadata)(implicit p: Parameters) = {
    val meta = Wire(new L1Metadata)
    meta.tag := tag
    meta.coh := coh
    meta
  }
}


class ICacheMetaArray()(implicit p: Parameters) extends ICacheArray
{
  def onReset = ICacheMetadata(0.U, ClientMetadata.onReset)
  val metaBits = onReset.getWidth
  val metaEntryBits = cacheParams.tagCode.width(metaBits)

  val io=IO{new Bundle{
    val write    = Flipped(DecoupledIO(new ICacheMetaWriteBundle))
    val read     = Flipped(DecoupledIO(new ICacheReadBundle))
    val readResp = Output(new ICacheMetaRespBundle)
    val fencei   = Input(Bool())
    val cacheOp  = Flipped(new DCacheInnerOpIO) // customized cache op port 
  }}

  io.read.ready := !io.write.valid

  val port_0_read_0 = io.read.valid  && !io.read.bits.vSetIdx(0)(0)
  val port_0_read_1 = io.read.valid  &&  io.read.bits.vSetIdx(0)(0)
  val port_1_read_1  = io.read.valid &&  io.read.bits.vSetIdx(1)(0) && io.read.bits.isDoubleLine
  val port_1_read_0  = io.read.valid && !io.read.bits.vSetIdx(1)(0) && io.read.bits.isDoubleLine

  val port_0_read_0_reg = RegEnable(next = port_0_read_0, enable = io.read.fire())
  val port_0_read_1_reg = RegEnable(next = port_0_read_1, enable = io.read.fire())
  val port_1_read_1_reg = RegEnable(next = port_1_read_1, enable = io.read.fire())
  val port_1_read_0_reg = RegEnable(next = port_1_read_0, enable = io.read.fire())

  val bank_0_idx = Mux(port_0_read_0, io.read.bits.vSetIdx(0), io.read.bits.vSetIdx(1))
  val bank_1_idx = Mux(port_0_read_1, io.read.bits.vSetIdx(0), io.read.bits.vSetIdx(1))

  val write_bank_0 = io.write.valid && !io.write.bits.bankIdx
  val write_bank_1 = io.write.valid &&  io.write.bits.bankIdx

  val write_meta_bits = Wire(UInt(metaEntryBits.W))

  val tagArrays = (0 until 2) map { bank =>
    val tagArray = Module(new SRAMTemplate(
      UInt(metaEntryBits.W),
      set=nSets/2,
      way=nWays,
      shouldReset = true,
      holdRead = true,
      singlePort = true
    ))

    //meta connection
    if(bank == 0) {
      tagArray.io.r.req.valid := port_0_read_0 || port_1_read_0
      tagArray.io.r.req.bits.apply(setIdx=bank_0_idx(highestIdxBit,1))
      tagArray.io.w.req.valid := write_bank_0
      tagArray.io.w.req.bits.apply(data=write_meta_bits, setIdx=io.write.bits.virIdx(highestIdxBit,1), waymask=io.write.bits.waymask)
    }
    else {
      tagArray.io.r.req.valid := port_0_read_1 || port_1_read_1
      tagArray.io.r.req.bits.apply(setIdx=bank_1_idx(highestIdxBit,1))
      tagArray.io.w.req.valid := write_bank_1
      tagArray.io.w.req.bits.apply(data=write_meta_bits, setIdx=io.write.bits.virIdx(highestIdxBit,1), waymask=io.write.bits.waymask)
    }

    tagArray
  }
  //Parity Decode
  val read_metas = Wire(Vec(2,Vec(nWays,new ICacheMetadata())))
  for((tagArray,i) <- tagArrays.zipWithIndex){
    val read_meta_bits = tagArray.io.r.resp.asTypeOf(Vec(nWays,UInt(metaEntryBits.W)))
    val read_meta_decoded = read_meta_bits.map{ way_bits => cacheParams.tagCode.decode(way_bits)}
    val read_meta_wrong = read_meta_decoded.map{ way_bits_decoded => way_bits_decoded.error}
    val read_meta_corrected = VecInit(read_meta_decoded.map{ way_bits_decoded => way_bits_decoded.corrected})
    read_metas(i) := read_meta_corrected.asTypeOf(Vec(nWays,new ICacheMetadata()))
    (0 until nWays).map{ w => io.readResp.errors(i)(w) := RegNext(io.read.fire()) && read_meta_wrong(w)}
  }

  //Parity Encode
  val write = io.write.bits
  write_meta_bits := cacheParams.tagCode.encode(ICacheMetadata(tag = write.phyTag, coh = write.coh).asUInt)

<<<<<<< HEAD
   when(io.write.valid){
       printf("[time:%d ] idx:%x  ptag:%x  waymask:%x coh:%x\n", GTimer().asUInt, write.virIdx, write.phyTag, write.waymask, write.coh.asUInt)
   }
=======
  //  when(io.write.valid){
  //      printf("[time:%d ] idx:%x  ptag:%x  waymask:%x coh:%x\n", GTimer().asUInt, write.virIdx, write.phyTag, write.waymask, write.coh.asUInt)
  //  }
>>>>>>> 92acb6b9

  val readIdxNext = RegEnable(next = io.read.bits.vSetIdx, enable = io.read.fire())
  val validArray = RegInit(0.U((nSets * nWays).W))
  val validMetas = VecInit((0 until 2).map{ bank =>
    val validMeta =  Cat((0 until nWays).map{w => validArray( Cat(readIdxNext(bank), w.U(log2Ceil(nWays).W)) )}.reverse).asUInt
    validMeta
  })

  val wayNum   = OHToUInt(io.write.bits.waymask)
  val validPtr = Cat(io.write.bits.virIdx, wayNum)
  when(io.write.valid){
    validArray := validArray.bitSet(validPtr, true.B)
  }

  when(io.fencei){ validArray := 0.U }

  io.readResp.metaData <> DontCare
  when(port_0_read_0_reg){
    io.readResp.metaData(0) := read_metas(0)
  }.elsewhen(port_0_read_1_reg){
    io.readResp.metaData(0) := read_metas(1)
  }

  when(port_1_read_0_reg){
    io.readResp.metaData(1) := read_metas(0)
  }.elsewhen(port_1_read_1_reg){
    io.readResp.metaData(1) := read_metas(1)
  }

  (io.readResp.valid zip validMetas).map  {case (io, reg)   => io := reg.asTypeOf(Vec(nWays,Bool()))}

  io.write.ready := true.B
  // deal with customized cache op
  require(nWays <= 32)
  io.cacheOp.resp.bits := DontCare
  val cacheOpShouldResp = WireInit(false.B) 
  when(io.cacheOp.req.valid){
    when(
      CacheInstrucion.isReadTag(io.cacheOp.req.bits.opCode) ||
      CacheInstrucion.isReadTagECC(io.cacheOp.req.bits.opCode)
    ){
      for (i <- 0 until 2) {
        tagArrays(i).io.r.req.valid := true.B
        tagArrays(i).io.r.req.bits.apply(setIdx = io.cacheOp.req.bits.index)
      }
      cacheOpShouldResp := true.B
    }
    when(CacheInstrucion.isWriteTag(io.cacheOp.req.bits.opCode)){
      for (i <- 0 until 2) {
        tagArrays(i).io.w.req.valid := true.B
        tagArrays(i).io.w.req.bits.apply(
          data = io.cacheOp.req.bits.write_tag_low, 
          setIdx = io.cacheOp.req.bits.index, 
          waymask = UIntToOH(io.cacheOp.req.bits.wayNum(4, 0))
        )
      }
      cacheOpShouldResp := true.B
    }
    // TODO
    // when(CacheInstrucion.isWriteTagECC(io.cacheOp.req.bits.opCode)){
    //   for (i <- 0 until readPorts) {
    //     array(i).io.ecc_write.valid := true.B
    //     array(i).io.ecc_write.bits.idx := io.cacheOp.req.bits.index
    //     array(i).io.ecc_write.bits.way_en := UIntToOH(io.cacheOp.req.bits.wayNum(4, 0))
    //     array(i).io.ecc_write.bits.ecc := io.cacheOp.req.bits.write_tag_ecc
    //   }
    //   cacheOpShouldResp := true.B
    // }
  }
  io.cacheOp.resp.valid := RegNext(io.cacheOp.req.valid && cacheOpShouldResp)
  io.cacheOp.resp.bits.read_tag_low := Mux(io.cacheOp.resp.valid, 
    tagArrays(0).io.r.resp.asTypeOf(Vec(nWays, UInt(tagBits.W)))(io.cacheOp.req.bits.wayNum),
    0.U
  )
  io.cacheOp.resp.bits.read_tag_ecc := DontCare // TODO
  // TODO: deal with duplicated array
}


class ICacheDataArray(implicit p: Parameters) extends ICacheArray
{
  val io=IO{new Bundle{
    val write    = Flipped(DecoupledIO(new ICacheDataWriteBundle))
    val read     = Flipped(DecoupledIO(new ICacheReadBundle))
    val readResp = Output(new ICacheDataRespBundle)
    val cacheOp  = Flipped(new DCacheInnerOpIO) // customized cache op port 
  }}

  io.read.ready := !io.write.valid

  val port_0_read_0 = io.read.valid  && !io.read.bits.vSetIdx(0)(0)
  val port_0_read_1 = io.read.valid  &&  io.read.bits.vSetIdx(0)(0)
  val port_1_read_1  = io.read.valid &&  io.read.bits.vSetIdx(1)(0) && io.read.bits.isDoubleLine
  val port_1_read_0  = io.read.valid && !io.read.bits.vSetIdx(1)(0) && io.read.bits.isDoubleLine

  val port_0_read_1_reg = RegEnable(next = port_0_read_1, enable = io.read.fire())
  val port_1_read_0_reg = RegEnable(next = port_1_read_0, enable = io.read.fire())

  val bank_0_idx = Mux(port_0_read_0, io.read.bits.vSetIdx(0), io.read.bits.vSetIdx(1))
  val bank_1_idx = Mux(port_0_read_1, io.read.bits.vSetIdx(0), io.read.bits.vSetIdx(1))

  val write_bank_0 = io.write.valid && !io.write.bits.bankIdx
  val write_bank_1 = io.write.valid &&  io.write.bits.bankIdx

  val write_data_bits = Wire(UInt(dataEntryBits.W))

  val dataArrays = (0 until 2) map { i =>
    val dataArray = Module(new SRAMTemplate(
      UInt(dataEntryBits.W),
      set=nSets/2,
      way=nWays,
      shouldReset = true,
      holdRead = true,
      singlePort = true
    ))

    if(i == 0) {
      dataArray.io.r.req.valid := port_0_read_0 || port_1_read_0
      dataArray.io.r.req.bits.apply(setIdx=bank_0_idx(highestIdxBit,1))
      dataArray.io.w.req.valid := write_bank_0
      dataArray.io.w.req.bits.apply(data=write_data_bits, setIdx=io.write.bits.virIdx(highestIdxBit,1), waymask=io.write.bits.waymask)
    }
    else {
      dataArray.io.r.req.valid := port_0_read_1 || port_1_read_1
      dataArray.io.r.req.bits.apply(setIdx=bank_1_idx(highestIdxBit,1))
      dataArray.io.w.req.valid := write_bank_1
      dataArray.io.w.req.bits.apply(data=write_data_bits, setIdx=io.write.bits.virIdx(highestIdxBit,1), waymask=io.write.bits.waymask)
    }

    dataArray
  }

  //Parity Decode
  val read_datas = Wire(Vec(2,Vec(nWays,UInt(blockBits.W) )))
  for((dataArray,i) <- dataArrays.zipWithIndex){
    val read_data_bits = dataArray.io.r.resp.asTypeOf(Vec(nWays,Vec(dataUnitNum, UInt(dataCodeBits.W))))
    val read_data_decoded = read_data_bits.map{way_bits => way_bits.map(unit =>  cacheParams.dataCode.decode(unit))}
    val read_data_wrong    = VecInit(read_data_decoded.map{way_bits_decoded => VecInit(way_bits_decoded.map(unit_decoded =>  unit_decoded.error ))})
    val read_data_corrected = VecInit(read_data_decoded.map{way_bits_decoded => VecInit(way_bits_decoded.map(unit_decoded =>  unit_decoded.corrected )).asUInt})
    read_datas(i) := read_data_corrected.asTypeOf(Vec(nWays,UInt(blockBits.W)))
    (0 until nWays).map{ w => io.readResp.errors(i)(w) := RegNext(io.read.fire()) && read_data_wrong(w).asUInt.orR } 
  } 

  //Parity Encode
  val write = io.write.bits
  val write_data = write.data.asTypeOf(Vec(dataUnitNum, UInt(dataCodeUnit.W)))
  val write_data_encoded = VecInit(write_data.map( unit_bits => cacheParams.dataCode.encode(unit_bits) ))
  write_data_bits := write_data_encoded.asUInt

  io.readResp.datas(0) := Mux( port_0_read_1_reg, read_datas(1) , read_datas(0))
  io.readResp.datas(1) := Mux( port_1_read_0_reg, read_datas(0) , read_datas(1))

  io.write.ready := true.B

  // deal with customized cache op
  require(nWays <= 32)
  io.cacheOp.resp.bits := DontCare
  val cacheOpShouldResp = WireInit(false.B) 
  when(io.cacheOp.req.valid){
    when(
      CacheInstrucion.isReadData(io.cacheOp.req.bits.opCode) ||
      CacheInstrucion.isReadDataECC(io.cacheOp.req.bits.opCode)
    ){
      (0 until 2).map(i => {
        dataArrays(i).io.r.req.valid := true.B
        dataArrays(i).io.r.req.bits.apply(setIdx = io.cacheOp.req.bits.index)
      })
      cacheOpShouldResp := true.B
    }
    when(CacheInstrucion.isWriteData(io.cacheOp.req.bits.opCode)){
      (0 until 2).map(i => {
        dataArrays(i).io.w.req.valid := io.cacheOp.req.bits.bank_num === i.U
        dataArrays(i).io.w.req.bits.apply(
          data = io.cacheOp.req.bits.write_data_vec.asUInt,
          setIdx = io.cacheOp.req.bits.index,
          waymask = UIntToOH(io.cacheOp.req.bits.wayNum(4, 0))
        )
      })
      cacheOpShouldResp := true.B
    }
    // when(CacheInstrucion.isWriteDataECC(io.cacheOp.req.bits.opCode)){
    //   for (bank_index <- 0 until DCacheBanks) {
    //     val ecc_bank = ecc_banks(bank_index)
    //     ecc_bank.io.w.req.valid := true.B
    //     ecc_bank.io.w.req.bits.apply(
    //       setIdx = io.cacheOp.req.bits.index,
    //       data = io.cacheOp.req.bits.write_data_ecc,
    //       waymask = UIntToOH(io.cacheOp.req.bits.wayNum(4, 0))
    //     )
    //   }
    //   cacheOpShouldResp := true.B
    // }
  }
  io.cacheOp.resp.valid := RegNext(io.cacheOp.req.valid && cacheOpShouldResp)
  val dataresp = Mux(io.cacheOp.req.bits.bank_num(0).asBool,
    dataArrays(0).io.r.resp.data.asTypeOf(Vec(nWays, UInt(blockBits.W))),
    dataArrays(1).io.r.resp.data.asTypeOf(Vec(nWays, UInt(blockBits.W)))
  )
  
  val numICacheLineWords = blockBits / 64 
  require(blockBits >= 64 && isPow2(blockBits))
  for (wordIndex <- 0 until numICacheLineWords) {
    io.cacheOp.resp.bits.read_data_vec(wordIndex) := dataresp(io.cacheOp.req.bits.wayNum(4, 0))(64*(wordIndex+1)-1, 64*wordIndex)
  }
  // io.cacheOp.resp.bits.read_data_ecc := Mux(io.cacheOp.resp.valid, 
    // bank_result(io.cacheOp.req.bits.bank_num).ecc, 
    // 0.U
  // )
}


class ICacheIO(implicit p: Parameters) extends ICacheBundle
{
  val fencei      = Input(Bool())
  val stop        = Input(Bool())
  val csr         = new L1CacheToCsrIO
  val fetch       = Vec(PortNumber, new ICacheMainPipeBundle)
  val pmp         = Vec(PortNumber, new ICachePMPBundle)
  val itlb        = Vec(PortNumber, new BlockTlbRequestIO)
  val perfInfo = Output(new ICachePerfInfo)
}

class ICache()(implicit p: Parameters) extends LazyModule with HasICacheParameters {

  val clientParameters = TLMasterPortParameters.v1(
    Seq(TLMasterParameters.v1(
      name = "icache",
      sourceId = IdRange(0, cacheParams.nMissEntries + cacheParams.nReleaseEntries),
      supportsProbe = TransferSizes(blockBytes)
    )),
    requestFields = cacheParams.reqFields,
    echoFields = cacheParams.echoFields
  )

  val clientNode = TLClientNode(Seq(clientParameters))

  lazy val module = new ICacheImp(this)
}

class ICacheImp(outer: ICache) extends LazyModuleImp(outer) with HasICacheParameters {
  val io = IO(new ICacheIO)

  val (bus, edge) = outer.clientNode.out.head

  val metaArray      = Module(new ICacheMetaArray)
  val dataArray      = Module(new ICacheDataArray)
  val mainPipe       = Module(new ICacheMainPipe)
  val missUnit      = Module(new ICacheMissUnit(edge))
  val releaseUnit    = Module(new ReleaseUnit(edge))
  val replacePipe     = Module(new ReplacePipe)
  val probeQueue     = Module(new ICacheProbeQueue(edge))

  val meta_read_arb   = Module(new Arbiter(new ICacheReadBundle,  2))
  val data_read_arb   = Module(new Arbiter(new ICacheReadBundle,  2))
  val meta_write_arb  = Module(new Arbiter(new ICacheMetaWriteBundle(),  2 ))
  val replace_req_arb     = Module(new Arbiter(new ReplacePipeReq, 2))

  meta_read_arb.io.in(ReplacePipeKey)   <> replacePipe.io.meta_read
  meta_read_arb.io.in(mainPipeKey)      <> mainPipe.io.metaArray.toIMeta
  metaArray.io.read                     <> meta_read_arb.io.out
  replacePipe.io.meta_response          <> metaArray.io.readResp
  mainPipe.io.metaArray.fromIMeta       <> metaArray.io.readResp

  data_read_arb.io.in(ReplacePipeKey) <> replacePipe.io.data_read
  data_read_arb.io.in(mainPipeKey)    <> mainPipe.io.dataArray.toIData
  dataArray.io.read                   <> data_read_arb.io.out
  replacePipe.io.data_response        <> dataArray.io.readResp
  mainPipe.io.dataArray.fromIData     <> dataArray.io.readResp

  mainPipe.io.respStall := io.stop
  io.perfInfo := mainPipe.io.perfInfo

<<<<<<< HEAD
  meta_write_arb.io.in(ReplacePipeKey)    <> replacePipe.io.meta_write
  meta_write_arb.io.in(mainPipeKey)  <> missUnit.io.meta_write
=======
  meta_write_arb.io.in(ReplacePipeKey)  <> replacePipe.io.meta_write
  meta_write_arb.io.in(mainPipeKey)     <> missUnit.io.meta_write
>>>>>>> 92acb6b9

  metaArray.io.write <> meta_write_arb.io.out
  dataArray.io.write <> missUnit.io.data_write

  io.itlb           <>    mainPipe.io.itlb
  io.pmp            <>    mainPipe.io.pmp
  for(i <- 0 until PortNumber){
    io.fetch(i).resp     <>    mainPipe.io.fetch(i).resp

    missUnit.io.req(i)           <>   mainPipe.io.mshr(i).toMSHR
    mainPipe.io.mshr(i).fromMSHR <>   missUnit.io.resp(i)

  }

  bus.b.ready := false.B
  bus.c.valid := false.B
  bus.c.bits  := DontCare
  bus.e.valid := false.B
  bus.e.bits  := DontCare

  metaArray.io.fencei := io.fencei
  bus.a <> missUnit.io.mem_acquire
  bus.e <> missUnit.io.mem_finish

  releaseUnit.io.req(0)  <>  replacePipe.io.release_req
  releaseUnit.io.req(1)  <>  DontCare//mainPipe.io.toReleaseUnit(1)
  bus.c <> releaseUnit.io.mem_release

  // connect bus d
  missUnit.io.mem_grant.valid := false.B
  missUnit.io.mem_grant.bits  := DontCare

  releaseUnit.io.mem_grant.valid := false.B
  releaseUnit.io.mem_grant.bits  := DontCare

  //Probe through bus b
  probeQueue.io.mem_probe    <> bus.b
<<<<<<< HEAD

  replace_req_arb.io.in(ReplacePipeKey) <> probeQueue.io.pipe_req
  replace_req_arb.io.in(mainPipeKey)   <> missUnit.io.release_req
  replacePipe.io.pipe_req               <> replace_req_arb.io.out

  missUnit.io.release_resp <> replacePipe.io.pipe_resp

  (0 until PortNumber).map{i => 
      mainPipe.io.fetch(i).req.valid := io.fetch(i).req.valid //&& !fetchShouldBlock(i)
      io.fetch(i).req.ready          :=  mainPipe.io.fetch(i).req.ready //&& !fetchShouldBlock(i)
      mainPipe.io.fetch(i).req.bits  := io.fetch(i).req.bits
  }

=======


  /** Block set-conflict request */
 val probeReqValid = probeQueue.io.pipe_req.valid
 val probeReqVidx  = probeQueue.io.pipe_req.bits.vidx

  val hasVictim = VecInit(missUnit.io.victimInfor.map(_.valid))
  val victimSetSeq = VecInit(missUnit.io.victimInfor.map(_.vidx))

  val probeShouldBlock = VecInit(hasVictim.zip(victimSetSeq).map{case(valid, idx) =>  valid && probeReqValid && idx === probeReqVidx }).reduce(_||_)

  when(probeShouldBlock){
    probeQueue.io.pipe_req.ready := false.B
  }

 val releaseReqValid = missUnit.io.release_req.valid
 val releaseReqVidx  = missUnit.io.release_req.bits.vidx

  val hasConflict = VecInit(Seq(
        replacePipe.io.status.r1_set.valid,
        replacePipe.io.status.r2_set.valid
  ))

  val conflictIdx = VecInit(Seq(
        replacePipe.io.status.r1_set.bits,
        replacePipe.io.status.r2_set.bits
  ))

  val releaseShouldBlock = VecInit(hasConflict.zip(conflictIdx).map{case(valid, idx) =>  valid && releaseReqValid && idx === releaseReqVidx }).reduce(_||_)
  
  when(releaseShouldBlock){
    missUnit.io.release_req.ready := false.B
  }

  replace_req_arb.io.in(ReplacePipeKey) <> probeQueue.io.pipe_req
  replace_req_arb.io.in(ReplacePipeKey).valid := probeQueue.io.pipe_req.valid && !probeShouldBlock
  replace_req_arb.io.in(mainPipeKey)   <> missUnit.io.release_req
  replace_req_arb.io.in(mainPipeKey).valid := missUnit.io.release_req.valid && !releaseShouldBlock
  replacePipe.io.pipe_req               <> replace_req_arb.io.out

  missUnit.io.release_resp <> replacePipe.io.pipe_resp

  
  (0 until PortNumber).map{i => 
      mainPipe.io.fetch(i).req.valid := io.fetch(i).req.valid //&& !fetchShouldBlock(i)
      io.fetch(i).req.ready          :=  mainPipe.io.fetch(i).req.ready //&& !fetchShouldBlock(i)
      mainPipe.io.fetch(i).req.bits  := io.fetch(i).req.bits
  }

>>>>>>> 92acb6b9
  // in L1ICache, we only expect GrantData and ReleaseAck
  bus.d.ready := false.B
  when ( bus.d.bits.opcode === TLMessages.GrantData) {
    missUnit.io.mem_grant <> bus.d
  } .elsewhen (bus.d.bits.opcode === TLMessages.ReleaseAck) {
    releaseUnit.io.mem_grant <> bus.d
  } .otherwise {
    assert (!bus.d.fire())
  }

  val perfinfo = IO(new Bundle(){
    val perfEvents = Output(new PerfEventsBundle(2))
  })
  val perfEvents = Seq(
    ("icache_miss_cnt         ", false.B                               ),
    ("icache_miss_penty       ", BoolStopWatch(start = false.B, stop = false.B || false.B, startHighPriority = true)                               ),
  )
  // Customized csr cache op support
  val cacheOpDecoder = Module(new CSRCacheOpDecoder("icache", CacheInstrucion.COP_ID_ICACHE))
  cacheOpDecoder.io.csr <> io.csr
  dataArray.io.cacheOp.req := cacheOpDecoder.io.cache.req
  metaArray.io.cacheOp.req := cacheOpDecoder.io.cache.req
  cacheOpDecoder.io.cache.resp.valid := 
    dataArray.io.cacheOp.resp.valid ||
    metaArray.io.cacheOp.resp.valid
  cacheOpDecoder.io.cache.resp.bits := Mux1H(List(
    dataArray.io.cacheOp.resp.valid -> dataArray.io.cacheOp.resp.bits,
    metaArray.io.cacheOp.resp.valid -> metaArray.io.cacheOp.resp.bits,
  ))
  assert(!((dataArray.io.cacheOp.resp.valid +& metaArray.io.cacheOp.resp.valid) > 1.U))

} <|MERGE_RESOLUTION|>--- conflicted
+++ resolved
@@ -202,15 +202,9 @@
   val write = io.write.bits
   write_meta_bits := cacheParams.tagCode.encode(ICacheMetadata(tag = write.phyTag, coh = write.coh).asUInt)
 
-<<<<<<< HEAD
-   when(io.write.valid){
-       printf("[time:%d ] idx:%x  ptag:%x  waymask:%x coh:%x\n", GTimer().asUInt, write.virIdx, write.phyTag, write.waymask, write.coh.asUInt)
-   }
-=======
   //  when(io.write.valid){
   //      printf("[time:%d ] idx:%x  ptag:%x  waymask:%x coh:%x\n", GTimer().asUInt, write.virIdx, write.phyTag, write.waymask, write.coh.asUInt)
   //  }
->>>>>>> 92acb6b9
 
   val readIdxNext = RegEnable(next = io.read.bits.vSetIdx, enable = io.read.fire())
   val validArray = RegInit(0.U((nSets * nWays).W))
@@ -483,13 +477,8 @@
   mainPipe.io.respStall := io.stop
   io.perfInfo := mainPipe.io.perfInfo
 
-<<<<<<< HEAD
-  meta_write_arb.io.in(ReplacePipeKey)    <> replacePipe.io.meta_write
-  meta_write_arb.io.in(mainPipeKey)  <> missUnit.io.meta_write
-=======
   meta_write_arb.io.in(ReplacePipeKey)  <> replacePipe.io.meta_write
   meta_write_arb.io.in(mainPipeKey)     <> missUnit.io.meta_write
->>>>>>> 92acb6b9
 
   metaArray.io.write <> meta_write_arb.io.out
   dataArray.io.write <> missUnit.io.data_write
@@ -527,21 +516,6 @@
 
   //Probe through bus b
   probeQueue.io.mem_probe    <> bus.b
-<<<<<<< HEAD
-
-  replace_req_arb.io.in(ReplacePipeKey) <> probeQueue.io.pipe_req
-  replace_req_arb.io.in(mainPipeKey)   <> missUnit.io.release_req
-  replacePipe.io.pipe_req               <> replace_req_arb.io.out
-
-  missUnit.io.release_resp <> replacePipe.io.pipe_resp
-
-  (0 until PortNumber).map{i => 
-      mainPipe.io.fetch(i).req.valid := io.fetch(i).req.valid //&& !fetchShouldBlock(i)
-      io.fetch(i).req.ready          :=  mainPipe.io.fetch(i).req.ready //&& !fetchShouldBlock(i)
-      mainPipe.io.fetch(i).req.bits  := io.fetch(i).req.bits
-  }
-
-=======
 
 
   /** Block set-conflict request */
@@ -591,7 +565,6 @@
       mainPipe.io.fetch(i).req.bits  := io.fetch(i).req.bits
   }
 
->>>>>>> 92acb6b9
   // in L1ICache, we only expect GrantData and ReleaseAck
   bus.d.ready := false.B
   when ( bus.d.bits.opcode === TLMessages.GrantData) {
