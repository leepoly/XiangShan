--- conflicted
+++ resolved
@@ -1,125 +1,120 @@
-package xiangshan.frontend
-
-import chisel3._
-import chisel3.util._
-import xiangshan._
-import utils._
-import xiangshan.backend.ALUOpType
-
-
-class JBTACUpdateBundle extends XSBundle {
-  val fetchPC = UInt(VAddrBits.W)
-  val fetchIdx = UInt(log2Up(PredictWidth).W)
-  val hist = UInt(HistoryLength.W)
-  val target = UInt(VAddrBits.W)
-  val btbType = UInt(2.W)
-  val misPred = Bool()
-}
-
-class JBTACPred extends XSBundle {
-  val hit = Bool()
-  val target = UInt(VAddrBits.W)
-  val hitIdx = UInt(log2Up(PredictWidth).W)
-}
-
-class JBTAC extends XSModule {
-  val io = IO(new Bundle {
-    val in = new Bundle {
-      val pc = Flipped(Decoupled(UInt(VAddrBits.W)))
-      val pcLatch = Input(UInt(VAddrBits.W))
-      val hist = Input(UInt(HistoryLength.W))
-    }
-    val redirectValid = Input(Bool())
-    val flush = Input(Bool())
-    val update = Input(new JBTACUpdateBundle)
-
-    val out = Output(new JBTACPred)
-  })
-
-  io.in.pc.ready := true.B
-
-  val fireLatch = RegNext(io.in.pc.fire())
-  val nextFire = Wire(Bool())
-  nextFire := fireLatch
-
-  // JBTAC, divided into 8 banks, makes prediction for indirect jump except ret.
-  val jbtacAddr = new TableAddr(log2Up(JbtacSize), JbtacBanks)
-  def jbtacEntry() = new Bundle {
-    val valid = Bool()
-    // TODO: don't need full length of tag and target
-    val tag = UInt(jbtacAddr.tagBits.W + jbtacAddr.idxBits.W)
-    val target = UInt(VAddrBits.W)
-    val offset = UInt(log2Up(PredictWidth).W)
-  }
-
-  val jbtac = List.fill(JbtacBanks)(Module(new SRAMTemplate(jbtacEntry(), set = JbtacSize / JbtacBanks, shouldReset = true, holdRead = true, singlePort = false)))
-
-  val readEntries = Wire(Vec(JbtacBanks, jbtacEntry()))
-
-  val readFire = Reg(Vec(JbtacBanks, Bool()))
-  // Only read one bank
-  val histXORAddr = io.in.pc.bits ^ Cat(io.in.hist, 0.U(1.W))(VAddrBits - 1, 0)
-  val histXORAddrLatch = RegEnable(histXORAddr, io.in.pc.valid)
-
-  val readBank = jbtacAddr.getBank(histXORAddr)
-  val readRow = jbtacAddr.getBankIdx(histXORAddr)
-  readFire := 0.U.asTypeOf(Vec(JbtacBanks, Bool()))
-  (0 until JbtacBanks).map(
-    b => {
-      jbtac(b).reset := reset.asBool
-      jbtac(b).io.r.req.valid := io.in.pc.fire() && b.U === readBank
-      jbtac(b).io.r.req.bits.setIdx := readRow
-      readFire(b) := jbtac(b).io.r.req.fire()
-      readEntries(b) := jbtac(b).io.r.resp.data(0)
-    }
-  )
-
-  val readBankLatch = jbtacAddr.getBank(histXORAddrLatch)
-  val readRowLatch = jbtacAddr.getBankIdx(histXORAddrLatch)
-
-  val outHit = readEntries(readBankLatch).valid && 
-    readEntries(readBankLatch).tag === Cat(jbtacAddr.getTag(io.in.pcLatch), jbtacAddr.getIdx(io.in.pcLatch)) &&
-    !io.flush && readFire(readBankLatch)
-
-  io.out.hit := outHit
-  io.out.hitIdx := readEntries(readBankLatch).offset(log2Up(PredictWidth)-1, 1)
-  io.out.target := readEntries(readBankLatch).target
-
-    // 2. update jbtac
-  val writeEntry = Wire(jbtacEntry())
-  // val updateHistXORAddr = updatefetchPC ^ Cat(r.hist, 0.U(2.W))(VAddrBits - 1, 0)
-  val updateHistXORAddr = io.update.fetchPC ^ Cat(io.update.hist, 0.U(1.W))(VAddrBits - 1, 0)
-  writeEntry.valid := true.B
-  // writeEntry.tag := jbtacAddr.getTag(updatefetchPC)
-  writeEntry.tag := Cat(jbtacAddr.getTag(io.update.fetchPC), jbtacAddr.getIdx(io.update.fetchPC))
-  writeEntry.target := io.update.target
-  // writeEntry.offset := updateFetchIdx
-  writeEntry.offset := io.update.fetchIdx
-
-  val writeBank = jbtacAddr.getBank(updateHistXORAddr)
-  val writeRow = jbtacAddr.getBankIdx(updateHistXORAddr)
-  val writeValid = io.redirectValid && io.update.misPred && io.update.btbType === BTBtype.I
-  for (b <- 0 until JbtacBanks) {
-    when (b.U === writeBank) {
-      jbtac(b).io.w.req.valid := writeValid
-      jbtac(b).io.w.req.bits.setIdx := writeRow
-      jbtac(b).io.w.req.bits.data := writeEntry
-    }.otherwise {
-      jbtac(b).io.w.req.valid := false.B
-      jbtac(b).io.w.req.bits.setIdx := DontCare
-      jbtac(b).io.w.req.bits.data := DontCare
-    }
-  }
-
-  XSDebug(io.in.pc.fire(), "read: pc=0x%x, histXORAddr=0x%x, bank=%d, row=%d, hist=%b\n",
-    io.in.pc.bits, histXORAddr, readBank, readRow, io.in.hist)
-  XSDebug(nextFire, "read_resp: pc=0x%x, bank=%d, row=%d, target=0x%x, offset=%d, hit=%d\n",
-    io.in.pcLatch, readBankLatch, readRowLatch, readEntries(readBankLatch).target, readEntries(readBankLatch).offset, outHit)
-<<<<<<< HEAD
-  XSDebug(io.redirectValid, "update_req: fetchPC=0x%x, writeValid=%d, hist=%b, bank=%d, row=%d, target=0x%x, offset=%d, type=0x%d\n",
-    io.update.fetchPC, writeValid, io.update.hist, writeBank, writeRow, io.update.target, io.update.fetchIdx, io.update._type)
-=======
-  XSDebug(io.redirectValid, "[JBTAC]update_req: fetchPC=0x%x, writeValid=%d, hist=%b, bank=%d, row=%d, target=0x%x, offset=%d, type=0x%d\n",
-    io.update.fetchPC, writeValid, io.update.hist, writeBank, writeRow, io.update.target, io.update.fetchIdx, io.update.btbType)
->>>>>>> 4bf5331f
+package xiangshan.frontend
+
+import chisel3._
+import chisel3.util._
+import xiangshan._
+import utils._
+import xiangshan.backend.ALUOpType
+
+
+class JBTACUpdateBundle extends XSBundle {
+  val fetchPC = UInt(VAddrBits.W)
+  val fetchIdx = UInt(log2Up(PredictWidth).W)
+  val hist = UInt(HistoryLength.W)
+  val target = UInt(VAddrBits.W)
+  val btbType = UInt(2.W)
+  val misPred = Bool()
+}
+
+class JBTACPred extends XSBundle {
+  val hit = Bool()
+  val target = UInt(VAddrBits.W)
+  val hitIdx = UInt(log2Up(PredictWidth).W)
+}
+
+class JBTAC extends XSModule {
+  val io = IO(new Bundle {
+    val in = new Bundle {
+      val pc = Flipped(Decoupled(UInt(VAddrBits.W)))
+      val pcLatch = Input(UInt(VAddrBits.W))
+      val hist = Input(UInt(HistoryLength.W))
+    }
+    val redirectValid = Input(Bool())
+    val flush = Input(Bool())
+    val update = Input(new JBTACUpdateBundle)
+
+    val out = Output(new JBTACPred)
+  })
+
+  io.in.pc.ready := true.B
+
+  val fireLatch = RegNext(io.in.pc.fire())
+  val nextFire = Wire(Bool())
+  nextFire := fireLatch
+
+  // JBTAC, divided into 8 banks, makes prediction for indirect jump except ret.
+  val jbtacAddr = new TableAddr(log2Up(JbtacSize), JbtacBanks)
+  def jbtacEntry() = new Bundle {
+    val valid = Bool()
+    // TODO: don't need full length of tag and target
+    val tag = UInt(jbtacAddr.tagBits.W + jbtacAddr.idxBits.W)
+    val target = UInt(VAddrBits.W)
+    val offset = UInt(log2Up(PredictWidth).W)
+  }
+
+  val jbtac = List.fill(JbtacBanks)(Module(new SRAMTemplate(jbtacEntry(), set = JbtacSize / JbtacBanks, shouldReset = true, holdRead = true, singlePort = false)))
+
+  val readEntries = Wire(Vec(JbtacBanks, jbtacEntry()))
+
+  val readFire = Reg(Vec(JbtacBanks, Bool()))
+  // Only read one bank
+  val histXORAddr = io.in.pc.bits ^ Cat(io.in.hist, 0.U(1.W))(VAddrBits - 1, 0)
+  val histXORAddrLatch = RegEnable(histXORAddr, io.in.pc.valid)
+
+  val readBank = jbtacAddr.getBank(histXORAddr)
+  val readRow = jbtacAddr.getBankIdx(histXORAddr)
+  readFire := 0.U.asTypeOf(Vec(JbtacBanks, Bool()))
+  (0 until JbtacBanks).map(
+    b => {
+      jbtac(b).reset := reset.asBool
+      jbtac(b).io.r.req.valid := io.in.pc.fire() && b.U === readBank
+      jbtac(b).io.r.req.bits.setIdx := readRow
+      readFire(b) := jbtac(b).io.r.req.fire()
+      readEntries(b) := jbtac(b).io.r.resp.data(0)
+    }
+  )
+
+  val readBankLatch = jbtacAddr.getBank(histXORAddrLatch)
+  val readRowLatch = jbtacAddr.getBankIdx(histXORAddrLatch)
+
+  val outHit = readEntries(readBankLatch).valid && 
+    readEntries(readBankLatch).tag === Cat(jbtacAddr.getTag(io.in.pcLatch), jbtacAddr.getIdx(io.in.pcLatch)) &&
+    !io.flush && readFire(readBankLatch)
+
+  io.out.hit := outHit
+  io.out.hitIdx := readEntries(readBankLatch).offset(log2Up(PredictWidth)-1, 1)
+  io.out.target := readEntries(readBankLatch).target
+
+    // 2. update jbtac
+  val writeEntry = Wire(jbtacEntry())
+  // val updateHistXORAddr = updatefetchPC ^ Cat(r.hist, 0.U(2.W))(VAddrBits - 1, 0)
+  val updateHistXORAddr = io.update.fetchPC ^ Cat(io.update.hist, 0.U(1.W))(VAddrBits - 1, 0)
+  writeEntry.valid := true.B
+  // writeEntry.tag := jbtacAddr.getTag(updatefetchPC)
+  writeEntry.tag := Cat(jbtacAddr.getTag(io.update.fetchPC), jbtacAddr.getIdx(io.update.fetchPC))
+  writeEntry.target := io.update.target
+  // writeEntry.offset := updateFetchIdx
+  writeEntry.offset := io.update.fetchIdx
+
+  val writeBank = jbtacAddr.getBank(updateHistXORAddr)
+  val writeRow = jbtacAddr.getBankIdx(updateHistXORAddr)
+  val writeValid = io.redirectValid && io.update.misPred && io.update.btbType === BTBtype.I
+  for (b <- 0 until JbtacBanks) {
+    when (b.U === writeBank) {
+      jbtac(b).io.w.req.valid := writeValid
+      jbtac(b).io.w.req.bits.setIdx := writeRow
+      jbtac(b).io.w.req.bits.data := writeEntry
+    }.otherwise {
+      jbtac(b).io.w.req.valid := false.B
+      jbtac(b).io.w.req.bits.setIdx := DontCare
+      jbtac(b).io.w.req.bits.data := DontCare
+    }
+  }
+
+  XSDebug(io.in.pc.fire(), "read: pc=0x%x, histXORAddr=0x%x, bank=%d, row=%d, hist=%b\n",
+    io.in.pc.bits, histXORAddr, readBank, readRow, io.in.hist)
+  XSDebug(nextFire, "read_resp: pc=0x%x, bank=%d, row=%d, target=0x%x, offset=%d, hit=%d\n",
+    io.in.pcLatch, readBankLatch, readRowLatch, readEntries(readBankLatch).target, readEntries(readBankLatch).offset, outHit)
+  XSDebug(io.redirectValid, "[JBTAC]update_req: fetchPC=0x%x, writeValid=%d, hist=%b, bank=%d, row=%d, target=0x%x, offset=%d, type=0x%d\n",
+    io.update.fetchPC, writeValid, io.update.hist, writeBank, writeRow, io.update.target, io.update.fetchIdx, io.update.btbType)
 }