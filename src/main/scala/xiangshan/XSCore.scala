package xiangshan

import chisel3._
import chisel3.util._
import noop.{Cache, CacheConfig, HasExceptionNO, TLB, TLBConfig}
import top.Parameters
import xiangshan.backend._
import xiangshan.backend.dispatch.DispatchParameters
import xiangshan.backend.exu.ExuParameters
import xiangshan.frontend._
import xiangshan.mem._
import xiangshan.cache.{ICache, DCache, DCacheParameters, ICacheParameters, PTW, Uncache}
import chipsalliance.rocketchip.config
import freechips.rocketchip.diplomacy.{LazyModule, LazyModuleImp}
import freechips.rocketchip.tilelink.{TLBundleParameters, TLCacheCork, TLBuffer, TLClientNode, TLIdentityNode, TLXbar}
import sifive.blocks.inclusivecache.{CacheParameters, InclusiveCache, InclusiveCacheMicroParameters}
import utils._

case class XSCoreParameters
(
  XLEN: Int = 64,
  HasMExtension: Boolean = true,
  HasCExtension: Boolean = true,
  HasDiv: Boolean = true,
  HasICache: Boolean = true,
  HasDCache: Boolean = true,
  EnableStoreQueue: Boolean = true,
  AddrBits: Int = 64,
  VAddrBits: Int = 39,
  PAddrBits: Int = 40,
  HasFPU: Boolean = false,
  FectchWidth: Int = 8,
  EnableBPU: Boolean = true,
  EnableBPD: Boolean = true,
  EnableRAS: Boolean = true,
  EnableLB: Boolean = false,
  EnableLoop: Boolean = false,
  HistoryLength: Int = 64,
  BtbSize: Int = 2048,
  JbtacSize: Int = 1024,
  JbtacBanks: Int = 8,
  RasSize: Int = 16,
  CacheLineSize: Int = 512,
  UBtbWays: Int = 16,
  BtbWays: Int = 2,
  IBufSize: Int = 64,
  DecodeWidth: Int = 6,
  RenameWidth: Int = 6,
  CommitWidth: Int = 6,
  BrqSize: Int = 12,
  IssQueSize: Int = 8,
<<<<<<< HEAD
  NRPhyRegs: Int = 128,
  NRIntReadPorts: Int = 14,
=======
  NRPhyRegs: Int = 72,
  NRIntReadPorts: Int = 8,
>>>>>>> 34317ece
  NRIntWritePorts: Int = 8,
  NRFpReadPorts: Int = 14,
  NRFpWritePorts: Int = 8, 
  EnableUnifiedLSQ: Boolean = false,
  LsroqSize: Int = 16,
  LoadQueueSize: Int = 12,
  StoreQueueSize: Int = 10,
  RoqSize: Int = 32,
  dpParams: DispatchParameters = DispatchParameters(
    DqEnqWidth = 4,
    IntDqSize = 24,
    FpDqSize = 16,
    LsDqSize = 16,
    IntDqDeqWidth = 4,
    FpDqDeqWidth = 4,
    LsDqDeqWidth = 4,
    IntDqReplayWidth = 4,
    FpDqReplayWidth = 4,
    LsDqReplayWidth = 4
  ),
  exuParameters: ExuParameters = ExuParameters(
    JmpCnt = 1,
    AluCnt = 4,
    MulCnt = 0,
    MduCnt = 2,
    FmacCnt = 0,
    FmiscCnt = 0,
    FmiscDivSqrtCnt = 0,
    LduCnt = 2,
    StuCnt = 2
  ),
  LoadPipelineWidth: Int = 2,
  StorePipelineWidth: Int = 2,
  StoreBufferSize: Int = 16,
  RefillSize: Int = 512,
  TlbEntrySize: Int = 32,
  TlbL2EntrySize: Int = 256, // or 512
  PtwL1EntrySize: Int = 16,
  PtwL2EntrySize: Int = 256
)

trait HasXSParameter {

  val core = Parameters.get.coreParameters
  val env = Parameters.get.envParameters

  val XLEN = core.XLEN
  val HasMExtension = core.HasMExtension
  val HasCExtension = core.HasCExtension
  val HasDiv = core.HasDiv
  val HasIcache = core.HasICache
  val HasDcache = core.HasDCache
  val EnableStoreQueue = core.EnableStoreQueue
  val AddrBits = core.AddrBits // AddrBits is used in some cases
  val VAddrBits = core.VAddrBits // VAddrBits is Virtual Memory addr bits
  val PAddrBits = core.PAddrBits // PAddrBits is Phyical Memory addr bits
  val AddrBytes = AddrBits / 8 // unused
  val DataBits = XLEN
  val DataBytes = DataBits / 8
  val HasFPU = core.HasFPU
  val FetchWidth = core.FectchWidth
  val PredictWidth = FetchWidth * 2
  val EnableBPU = core.EnableBPU
  val EnableBPD = core.EnableBPD // enable backing predictor(like Tage) in BPUStage3
  val EnableRAS = core.EnableRAS
  val EnableLB = core.EnableLB
  val EnableLoop = core.EnableLoop
  val HistoryLength = core.HistoryLength
  val BtbSize = core.BtbSize
  // val BtbWays = 4
  val BtbBanks = PredictWidth
  // val BtbSets = BtbSize / BtbWays
  val JbtacSize = core.JbtacSize
  val JbtacBanks = core.JbtacBanks
  val RasSize = core.RasSize
  val CacheLineSize = core.CacheLineSize
  val CacheLineHalfWord = CacheLineSize / 16
  val ExtHistoryLength = HistoryLength + 64
  val UBtbWays = core.UBtbWays
  val BtbWays = core.BtbWays
  val IBufSize = core.IBufSize
  val DecodeWidth = core.DecodeWidth
  val RenameWidth = core.RenameWidth
  val CommitWidth = core.CommitWidth
  val BrqSize = core.BrqSize
  val IssQueSize = core.IssQueSize
  val BrTagWidth = log2Up(BrqSize)
  val NRPhyRegs = core.NRPhyRegs
  val PhyRegIdxWidth = log2Up(NRPhyRegs)
  val RoqSize = core.RoqSize
  val EnableUnifiedLSQ = core.EnableUnifiedLSQ
  val LsroqSize = core.LsroqSize // 64
  val InnerLsroqIdxWidth = log2Up(LsroqSize)
  val LsroqIdxWidth = InnerLsroqIdxWidth + 1
  val LoadQueueSize = core.LoadQueueSize
  val StoreQueueSize = core.StoreQueueSize
  val dpParams = core.dpParams
  val ReplayWidth = dpParams.IntDqReplayWidth + dpParams.FpDqReplayWidth + dpParams.LsDqReplayWidth
  val exuParameters = core.exuParameters
  val NRIntReadPorts = core.NRIntReadPorts
  val NRIntWritePorts = core.NRIntWritePorts
  val NRMemReadPorts = exuParameters.LduCnt + 2*exuParameters.StuCnt
  val NRFpReadPorts = core.NRFpReadPorts
  val NRFpWritePorts = core.NRFpWritePorts
  val LoadPipelineWidth = core.LoadPipelineWidth
  val StorePipelineWidth = core.StorePipelineWidth
  val StoreBufferSize = core.StoreBufferSize
  val RefillSize = core.RefillSize
  val DTLBWidth = core.LoadPipelineWidth + core.StorePipelineWidth
  val TlbEntrySize = core.TlbEntrySize
  val TlbL2EntrySize = core.TlbL2EntrySize
  val PtwL1EntrySize = core.PtwL1EntrySize
  val PtwL2EntrySize = core.PtwL2EntrySize

  val l1BusDataWidth = 256

  val icacheParameters = ICacheParameters(
  )

  val LRSCCycles = 100
  val dcacheParameters = DCacheParameters(
    tagECC = Some("secded"),
    dataECC = Some("secded"),
    nMissEntries = 16,
    nLoadMissEntries = 8,
    nStoreMissEntries = 8
  )
}

trait HasXSLog { this: RawModule =>
  implicit val moduleName: String = this.name
}

abstract class XSModule extends Module
  with HasXSParameter
  with HasExceptionNO
  with HasXSLog

//remove this trait after impl module logic
trait NeedImpl { this: Module =>
  override protected def IO[T <: Data](iodef: T): T = {
    val io = chisel3.experimental.IO(iodef)
    io <> DontCare
    io
  }
}

abstract class XSBundle extends Bundle
  with HasXSParameter

case class EnviromentParameters
(
  FPGAPlatform: Boolean = true,
  EnableDebug: Boolean = false
)

object AddressSpace extends HasXSParameter {
  // (start, size)
  // address out of MMIO will be considered as DRAM
  def mmio = List(
    (0x30000000L, 0x10000000L),  // internal devices, such as CLINT and PLIC
    (0x40000000L, 0x40000000L) // external devices
  )

  def isMMIO(addr: UInt): Bool = mmio.map(range => {
    require(isPow2(range._2))
    val bits = log2Up(range._2)
    (addr ^ range._1.U)(PAddrBits-1, bits) === 0.U
  }).reduce(_ || _)
}



class XSCore()(implicit p: config.Parameters) extends LazyModule {

  val dcache = LazyModule(new DCache())
  val uncache = LazyModule(new Uncache())
  val icache = LazyModule(new ICache())
  val ptw = LazyModule(new PTW())

  val mem = TLIdentityNode()
  val mmio = uncache.clientNode

  // TODO: refactor these params
  private val l2 = LazyModule(new InclusiveCache(
    CacheParameters(
      level = 2,
      ways = 4,
      sets = 512 * 1024 / (64 * 4),
      blockBytes = 64,
      beatBytes = 32 // beatBytes = l1BusDataWidth / 8
    ),
    InclusiveCacheMicroParameters(
      writeBytes = 8
    )
  ))

  private val xbar = TLXbar()

  xbar := TLBuffer() := DebugIdentityNode() := dcache.clientNode
  xbar := TLBuffer() := DebugIdentityNode() := icache.clientNode
  xbar := TLBuffer() := DebugIdentityNode() := ptw.node

  l2.node := xbar

  mem := TLBuffer() := TLCacheCork() := TLBuffer() := l2.node

  lazy val module = new XSCoreImp(this)
}

class XSCoreImp(outer: XSCore) extends LazyModuleImp(outer) with HasXSParameter {

  val front = Module(new Frontend)
  val backend = Module(new Backend)
  val mem = Module(new Memend)

  val dcache = outer.dcache.module
  val uncache = outer.uncache.module
  val icache = outer.icache.module
  val ptw = outer.ptw.module

  // TODO: connect this

  front.io.backend <> backend.io.frontend
  front.io.icacheResp <> icache.io.resp
  front.io.icacheToTlb <> icache.io.tlb
  icache.io.req <> front.io.icacheReq
  icache.io.flush <> front.io.icacheFlush
  mem.io.backend   <> backend.io.mem

  ptw.io.tlb(0) <> mem.io.ptw
  ptw.io.tlb(1) <> front.io.ptw

  dcache.io.lsu.load    <> mem.io.loadUnitToDcacheVec
  dcache.io.lsu.lsroq   <> mem.io.loadMiss
  dcache.io.lsu.atomics <> mem.io.atomics
  dcache.io.lsu.store   <> mem.io.sbufferToDcache
  uncache.io.lsroq      <> mem.io.uncache

}<|MERGE_RESOLUTION|>--- conflicted
+++ resolved
@@ -49,13 +49,8 @@
   CommitWidth: Int = 6,
   BrqSize: Int = 12,
   IssQueSize: Int = 8,
-<<<<<<< HEAD
   NRPhyRegs: Int = 128,
   NRIntReadPorts: Int = 14,
-=======
-  NRPhyRegs: Int = 72,
-  NRIntReadPorts: Int = 8,
->>>>>>> 34317ece
   NRIntWritePorts: Int = 8,
   NRFpReadPorts: Int = 14,
   NRFpWritePorts: Int = 8, 
