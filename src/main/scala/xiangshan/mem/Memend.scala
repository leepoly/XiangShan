--- conflicted
+++ resolved
@@ -118,18 +118,17 @@
     val miscToDcache = new DCacheLoadIO
     val sbufferToDcache = new DCacheStoreIO
     val uncache = new DCacheLoadIO
+    val ptw = new TlbPtwIO
   })
 
   val loadUnits = (0 until exuParameters.LduCnt).map(_ => Module(new LoadUnit))
   val storeUnits = (0 until exuParameters.StuCnt).map(_ => Module(new StoreUnit))
   val miscUnit = Module(new MiscUnit)
   // val mshq = Module(new MSHQ)
-<<<<<<< HEAD
-  val dtlb = Module(new Dtlb) //TODO: move dtlb out
+
+  val dtlb = Module(new TLB(Width = DTLBWidth, isDtlb = true))
   val lsroq = Module(new Lsroq)
   val sbuffer = Module(new FakeSbuffer)
-
-  dtlb.io := DontCare
 
   val loadUnitToDcacheVec = Wire(Vec(exuParameters.LduCnt, new DCacheLoadIO))
 
@@ -147,19 +146,8 @@
   io.loadUnitToDcacheVec <> loadUnitToDcacheVec
   io.sbufferToDcache <> sbufferToDcache
   io.uncache <> lsroqToUncache
-=======
-  val dtlb = Module(new TLB(Width = DTLBWidth, isDtlb = true))
-  val ptw = Module(new PTW)
-  val lsroq = Module(new Lsroq)
-  val sbuffer = Module(new FakeSbuffer)
-
-  dcache.io.bus <> io.mem
-  uncache.io.bus <> io.mmio
-  dcache.io.lsu.misc <> DontCare
-  dcache.io.ptw <> ptw.io.mem // TODO: ptw.io.mem
-  ptw.io.tlb(0) <> dtlb.io.ptw
-  ptw.io.tlb(1) <> DontCare //mem.io.itlb
->>>>>>> 73a9ad96
+
+  io.ptw <> dtlb.io.ptw
 
   // LoadUnit
   for (i <- 0 until exuParameters.LduCnt) {
@@ -167,13 +155,8 @@
     loadUnits(i).io.ldout <> io.backend.ldout(i)
     loadUnits(i).io.redirect <> io.backend.redirect
     loadUnits(i).io.tlbFeedback <> io.backend.tlbFeedback(i)
-<<<<<<< HEAD
     loadUnits(i).io.dcache <> loadUnitToDcacheVec(i)
-    loadUnits(i).io.dtlb <> dtlb.io.lsu(i)
-=======
-    loadUnits(i).io.dcache <> dcache.io.lsu.load(i)
     loadUnits(i).io.dtlb <> dtlb.io.requestor(i)
->>>>>>> 73a9ad96
     loadUnits(i).io.sbuffer <> sbuffer.io.forward(i)
 
     lsroq.io.loadIn(i) <> loadUnits(i).io.lsroq.loadIn
@@ -212,17 +195,7 @@
   miscUnit.io.in.valid := io.backend.ldin(0).valid && io.backend.ldin(0).bits.uop.ctrl.fuType === FuType.mou ||
     io.backend.ldin(1).valid && io.backend.ldin(1).bits.uop.ctrl.fuType === FuType.mou
   when(miscUnit.io.dtlb.req.valid){
-<<<<<<< HEAD
-    dtlb.io.lsu(0) <> miscUnit.io.dtlb
-=======
     dtlb.io.requestor(0) <> miscUnit.io.dtlb // TODO: check it later
-  }
-  when(miscUnit.io.dcache.req.valid){
-    dcache.io.lsu.lsroq.req <> miscUnit.io.dcache.req 
-  }
-  when(dcache.io.lsu.lsroq.resp.valid && dcache.io.lsu.lsroq.resp.bits.meta.id(1, 0) === DCacheMiscType.misc){
-    dcache.io.lsu.lsroq.resp <> miscUnit.io.dcache.resp
->>>>>>> 73a9ad96
   }
   miscUnit.io.dcache <> miscUnitToDcache
 
