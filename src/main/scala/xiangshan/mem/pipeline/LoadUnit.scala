/***************************************************************************************
* Copyright (c) 2020-2021 Institute of Computing Technology, Chinese Academy of Sciences
* Copyright (c) 2020-2021 Peng Cheng Laboratory
*
* XiangShan is licensed under Mulan PSL v2.
* You can use this software according to the terms and conditions of the Mulan PSL v2.
* You may obtain a copy of Mulan PSL v2 at:
*          http://license.coscl.org.cn/MulanPSL2
*
* THIS SOFTWARE IS PROVIDED ON AN "AS IS" BASIS, WITHOUT WARRANTIES OF ANY KIND,
* EITHER EXPRESS OR IMPLIED, INCLUDING BUT NOT LIMITED TO NON-INFRINGEMENT,
* MERCHANTABILITY OR FIT FOR A PARTICULAR PURPOSE.
*
* See the Mulan PSL v2 for more details.
***************************************************************************************/

package xiangshan.mem

import chipsalliance.rocketchip.config.Parameters
import chisel3._
import chisel3.util._
import utils._
import xiangshan._
import xiangshan.backend.decode.ImmUnion
import xiangshan.backend.fu.PMPRespBundle
import xiangshan.cache._
import xiangshan.cache.mmu.{TLB, TlbCmd, TlbPtwIO, TlbReq, TlbRequestIO, TlbResp}

class LoadToLsqIO(implicit p: Parameters) extends XSBundle {
  val loadIn = ValidIO(new LsPipelineBundle)
  val ldout = Flipped(DecoupledIO(new ExuOutput))
  val loadDataForwarded = Output(Bool())
  val needReplayFromRS = Output(Bool())
  val forward = new PipeLoadForwardQueryIO
  val loadViolationQuery = new LoadViolationQueryIO
}

class LoadToLoadIO(implicit p: Parameters) extends XSBundle {
  // load to load fast path is limited to ld (64 bit) used as vaddr src1 only
  val data = UInt(XLEN.W)
  val valid = Bool()
}

// Load Pipeline Stage 0
// Generate addr, use addr to query DCache and DTLB
class LoadUnit_S0(implicit p: Parameters) extends XSModule with HasDCacheParameters{
  val io = IO(new Bundle() {
    val in = Flipped(Decoupled(new ExuInput))
    val out = Decoupled(new LsPipelineBundle)
    val fastpath = Input(Vec(LoadPipelineWidth, new LoadToLoadIO))
    val dtlbReq = DecoupledIO(new TlbReq)
    val dcacheReq = DecoupledIO(new DCacheWordReq)
    val rsIdx = Input(UInt(log2Up(IssQueSize).W))
    val isFirstIssue = Input(Bool())
    val loadFastMatch = Input(UInt(exuParameters.LduCnt.W))
  })
  require(LoadPipelineWidth == exuParameters.LduCnt)

  val s0_uop = io.in.bits.uop
  val imm12 = WireInit(s0_uop.ctrl.imm(11,0))

  // slow vaddr from non-load insts
  val slowpath_vaddr = io.in.bits.src(0) + SignExt(s0_uop.ctrl.imm(11,0), VAddrBits)
  val slowpath_mask = genWmask(slowpath_vaddr, s0_uop.ctrl.fuOpType(1,0))

  // fast vaddr from load insts
  val fastpath_vaddrs = WireInit(VecInit(List.tabulate(LoadPipelineWidth)(i => {
     io.fastpath(i).data + SignExt(s0_uop.ctrl.imm(11,0), VAddrBits)
  })))
  val fastpath_masks = WireInit(VecInit(List.tabulate(LoadPipelineWidth)(i => {
     genWmask(fastpath_vaddrs(i), s0_uop.ctrl.fuOpType(1,0))
  })))
  val fastpath_vaddr = Mux1H(io.loadFastMatch, fastpath_vaddrs)
  val fastpath_mask  = Mux1H(io.loadFastMatch, fastpath_masks)

  // select vaddr from 2 alus
  val s0_vaddr = Mux(io.loadFastMatch.orR, fastpath_vaddr, slowpath_vaddr)
  val s0_mask  = Mux(io.loadFastMatch.orR, fastpath_mask, slowpath_mask)
  XSPerfAccumulate("load_to_load_forward", io.loadFastMatch.orR && io.in.fire())

  val isSoftPrefetch = Wire(Bool()) 
  isSoftPrefetch := s0_uop.ctrl.isORI //it's a ORI but it exists in ldu, which means it's a softprefecth
  val isSoftPrefetchRead = Wire(Bool())
  val isSoftPrefetchWrite = Wire(Bool())
  isSoftPrefetchRead := s0_uop.ctrl.isSoftPrefetchRead
  isSoftPrefetchWrite := s0_uop.ctrl.isSoftPrefetchWrite

  // query DTLB
  io.dtlbReq.valid := io.in.valid
  io.dtlbReq.bits.vaddr := s0_vaddr
  io.dtlbReq.bits.cmd := TlbCmd.read
  io.dtlbReq.bits.size := LSUOpType.size(io.in.bits.uop.ctrl.fuOpType)
  io.dtlbReq.bits.robIdx := s0_uop.robIdx
  io.dtlbReq.bits.debug.pc := s0_uop.cf.pc
  io.dtlbReq.bits.debug.isFirstIssue := io.isFirstIssue

  // query DCache
  io.dcacheReq.valid := io.in.valid
  when (isSoftPrefetchRead) {
    io.dcacheReq.bits.cmd  := MemoryOpConstants.M_PFR
  }.elsewhen (isSoftPrefetchWrite) {
    io.dcacheReq.bits.cmd  := MemoryOpConstants.M_PFW
  }.otherwise {
    io.dcacheReq.bits.cmd  := MemoryOpConstants.M_XRD   
  }
  io.dcacheReq.bits.addr := s0_vaddr
  io.dcacheReq.bits.mask := s0_mask
  io.dcacheReq.bits.data := DontCare
  when(isSoftPrefetch) {
    io.dcacheReq.bits.instrtype := SOFT_PREFETCH.U
  }.otherwise {
    io.dcacheReq.bits.instrtype := LOAD_SOURCE.U
  }

  // TODO: update cache meta
  io.dcacheReq.bits.id   := DontCare

  val addrAligned = LookupTree(s0_uop.ctrl.fuOpType(1, 0), List(
    "b00".U   -> true.B,                   //b
    "b01".U   -> (s0_vaddr(0)    === 0.U), //h
    "b10".U   -> (s0_vaddr(1, 0) === 0.U), //w
    "b11".U   -> (s0_vaddr(2, 0) === 0.U)  //d
  ))

  io.out.valid := io.in.valid && io.dcacheReq.ready

  io.out.bits := DontCare
  io.out.bits.vaddr := s0_vaddr
  io.out.bits.mask := s0_mask
  io.out.bits.uop := s0_uop
  io.out.bits.uop.cf.exceptionVec(loadAddrMisaligned) := !addrAligned
  io.out.bits.rsIdx := io.rsIdx
  io.out.bits.isFirstIssue := io.isFirstIssue
  io.out.bits.isSoftPrefetch := isSoftPrefetch 

  io.in.ready := !io.in.valid || (io.out.ready && io.dcacheReq.ready)

  XSDebug(io.dcacheReq.fire(),
    p"[DCACHE LOAD REQ] pc ${Hexadecimal(s0_uop.cf.pc)}, vaddr ${Hexadecimal(s0_vaddr)}\n"
  )
  XSPerfAccumulate("in_valid", io.in.valid)
  XSPerfAccumulate("in_fire", io.in.fire)
  XSPerfAccumulate("in_fire_first_issue", io.in.valid && io.isFirstIssue)
  XSPerfAccumulate("stall_out", io.out.valid && !io.out.ready && io.dcacheReq.ready)
  XSPerfAccumulate("stall_dcache", io.out.valid && io.out.ready && !io.dcacheReq.ready)
  XSPerfAccumulate("addr_spec_success", io.out.fire() && s0_vaddr(VAddrBits-1, 12) === io.in.bits.src(0)(VAddrBits-1, 12))
  XSPerfAccumulate("addr_spec_failed", io.out.fire() && s0_vaddr(VAddrBits-1, 12) =/= io.in.bits.src(0)(VAddrBits-1, 12))
  XSPerfAccumulate("addr_spec_success_once", io.out.fire() && s0_vaddr(VAddrBits-1, 12) === io.in.bits.src(0)(VAddrBits-1, 12) && io.isFirstIssue)
  XSPerfAccumulate("addr_spec_failed_once", io.out.fire() && s0_vaddr(VAddrBits-1, 12) =/= io.in.bits.src(0)(VAddrBits-1, 12) && io.isFirstIssue)
}


// Load Pipeline Stage 1
// TLB resp (send paddr to dcache)
class LoadUnit_S1(implicit p: Parameters) extends XSModule {
  val io = IO(new Bundle() {
    val in = Flipped(Decoupled(new LsPipelineBundle))
    val out = Decoupled(new LsPipelineBundle)
    val dtlbResp = Flipped(DecoupledIO(new TlbResp))
    val dcachePAddr = Output(UInt(PAddrBits.W))
    val dcacheKill = Output(Bool())
    val dcacheBankConflict = Input(Bool())
    val fullForwardFast = Output(Bool())
    val sbuffer = new LoadForwardQueryIO
    val lsq = new PipeLoadForwardQueryIO
    val loadViolationQueryReq = Decoupled(new LoadViolationQueryReq)
    val rsFeedback = ValidIO(new RSFeedback)
    val csrCtrl = Flipped(new CustomCSRCtrlIO)
    val needLdVioCheckRedo = Output(Bool())
  })

  val isSoftPrefetch = io.in.bits.isSoftPrefetch
  val actually_execpt = io.dtlbResp.bits.excp.pf.ld || io.dtlbResp.bits.excp.af.ld || io.out.bits.uop.cf.exceptionVec(loadAddrMisaligned)
  val actually_mmio = !io.dtlbResp.bits.miss && io.dtlbResp.bits.mmio

  val softprefecth_mmio = isSoftPrefetch && actually_mmio //TODO, fix it
  val softprefecth_excep = isSoftPrefetch && actually_execpt //TODO, fix it

  val s1_uop = io.in.bits.uop
  val s1_paddr = io.dtlbResp.bits.paddr
  val s1_exception = selectLoad(io.out.bits.uop.cf.exceptionVec, false).asUInt.orR // af & pf exception were modified below.
  val s1_tlb_miss = io.dtlbResp.bits.miss
  //val s1_mmio = !s1_tlb_miss && io.dtlbResp.bits.mmio
  val s1_mmio = !isSoftPrefetch && actually_mmio
  val s1_mask = io.in.bits.mask
  val s1_bank_conflict = io.dcacheBankConflict

  io.out.bits := io.in.bits // forwardXX field will be updated in s1

  io.dtlbResp.ready := true.B

  // TOOD: PMA check
  io.dcachePAddr := s1_paddr
  //io.dcacheKill := s1_tlb_miss || s1_exception || s1_mmio
  io.dcacheKill := s1_tlb_miss || actually_mmio || actually_execpt

  // load forward query datapath
  io.sbuffer.valid := io.in.valid && !(s1_exception || s1_tlb_miss)
  io.sbuffer.vaddr := io.in.bits.vaddr
  io.sbuffer.paddr := s1_paddr
  io.sbuffer.uop := s1_uop
  io.sbuffer.sqIdx := s1_uop.sqIdx
  io.sbuffer.mask := s1_mask
  io.sbuffer.pc := s1_uop.cf.pc // FIXME: remove it

  io.lsq.valid := io.in.valid && !(s1_exception || s1_tlb_miss)
  io.lsq.vaddr := io.in.bits.vaddr
  io.lsq.paddr := s1_paddr
  io.lsq.uop := s1_uop
  io.lsq.sqIdx := s1_uop.sqIdx
  io.lsq.sqIdxMask := DontCare // will be overwritten by sqIdxMask pre-generated in s0
  io.lsq.mask := s1_mask
  io.lsq.pc := s1_uop.cf.pc // FIXME: remove it

  // ld-ld violation query
  io.loadViolationQueryReq.valid := io.in.valid && !(s1_exception || s1_tlb_miss)
  io.loadViolationQueryReq.bits.paddr := s1_paddr
  io.loadViolationQueryReq.bits.uop := s1_uop

  // Generate forwardMaskFast to wake up insts earlier
  val forwardMaskFast = io.lsq.forwardMaskFast.asUInt | io.sbuffer.forwardMaskFast.asUInt
  io.fullForwardFast := (~forwardMaskFast & s1_mask) === 0.U

  // Generate feedback signal caused by:
  // * dcache bank conflict
  // * need redo ld-ld violation check
  val needLdVioCheckRedo = io.loadViolationQueryReq.valid &&
    !io.loadViolationQueryReq.ready &&
    RegNext(io.csrCtrl.ldld_vio_check)
  io.needLdVioCheckRedo := needLdVioCheckRedo
  io.rsFeedback.valid := io.in.valid && (s1_bank_conflict || needLdVioCheckRedo)
  io.rsFeedback.bits.hit := false.B // we have found s1_bank_conflict / re do ld-ld violation check
  io.rsFeedback.bits.rsIdx := io.in.bits.rsIdx
  io.rsFeedback.bits.flushState := io.in.bits.ptwBack
  io.rsFeedback.bits.sourceType := Mux(s1_bank_conflict, RSFeedbackType.bankConflict, RSFeedbackType.ldVioCheckRedo)
  io.rsFeedback.bits.dataInvalidSqIdx := DontCare

  // if replay is detected in load_s1, 
  // load inst will be canceled immediately 
  io.out.valid := io.in.valid && !io.rsFeedback.valid 
  io.out.bits.paddr := s1_paddr
  io.out.bits.mmio := s1_mmio && !s1_exception
  io.out.bits.tlbMiss := s1_tlb_miss

  // current ori test will cause the case of ldest == 0, below will be modifeid in the future. 
  // af & pf exception were modified
  io.out.bits.uop.cf.exceptionVec(loadPageFault) := !isSoftPrefetch && io.dtlbResp.bits.excp.pf.ld
  io.out.bits.uop.cf.exceptionVec(loadAccessFault) := !isSoftPrefetch && io.dtlbResp.bits.excp.af.ld

  io.out.bits.ptwBack := io.dtlbResp.bits.ptwBack
  io.out.bits.rsIdx := io.in.bits.rsIdx

  // soft prefetch stuff
  io.out.bits.isSoftPrefetch := io.in.bits.isSoftPrefetch 
  io.out.bits.isSoftPreExcept := softprefecth_excep
  io.out.bits.isSoftPremmio := softprefecth_mmio

  io.in.ready := !io.in.valid || io.out.ready

  XSPerfAccumulate("in_valid", io.in.valid)
  XSPerfAccumulate("in_fire", io.in.fire)
  XSPerfAccumulate("in_fire_first_issue", io.in.fire && io.in.bits.isFirstIssue)
  XSPerfAccumulate("tlb_miss", io.in.fire && s1_tlb_miss)
  XSPerfAccumulate("tlb_miss_first_issue", io.in.fire && s1_tlb_miss && io.in.bits.isFirstIssue)
  XSPerfAccumulate("stall_out", io.out.valid && !io.out.ready)
}

// Load Pipeline Stage 2
// DCache resp
class LoadUnit_S2(implicit p: Parameters) extends XSModule with HasLoadHelper {
  val io = IO(new Bundle() {
    val in = Flipped(Decoupled(new LsPipelineBundle))
    val out = Decoupled(new LsPipelineBundle)
    val rsFeedback = ValidIO(new RSFeedback)
    val dcacheResp = Flipped(DecoupledIO(new DCacheWordResp))
    val pmpResp = Input(new PMPRespBundle())
    val lsq = new LoadForwardQueryIO
    val dataInvalidSqIdx = Input(UInt())
    val sbuffer = new LoadForwardQueryIO
    val dataForwarded = Output(Bool())
    val needReplayFromRS = Output(Bool())
    val fullForward = Output(Bool())
    val fastpath = Output(new LoadToLoadIO)
    val dcache_kill = Output(Bool())
    val loadViolationQueryResp = Flipped(Valid(new LoadViolationQueryResp))
    val csrCtrl = Flipped(new CustomCSRCtrlIO)
  })

  val excep = WireInit(io.in.bits.uop.cf.exceptionVec)
  excep(loadAccessFault) := io.in.bits.uop.cf.exceptionVec(loadAccessFault) || io.pmpResp.ld
  val s2_exception = selectLoad(excep, false).asUInt.orR

  val s2_uop = io.in.bits.uop
  val s2_mask = io.in.bits.mask
  val s2_paddr = io.in.bits.paddr
  val s2_tlb_miss = io.in.bits.tlbMiss
  val s2_data_invalid = io.lsq.dataInvalid
  val s2_mmio = io.in.bits.mmio && !s2_exception
  val s2_cache_miss = io.dcacheResp.bits.miss
  val s2_cache_replay = io.dcacheResp.bits.replay

  val s2_cache_miss_enter = io.dcacheResp.bits.miss_enter //missReq enter the mshr successfully
  val isSoftPreExcept = io.in.bits.isSoftPreExcept
  val isSoftPremmio = io.in.bits.isSoftPremmio
  // val cnt = RegInit(127.U)
  // cnt := cnt + io.in.valid.asUInt
  // val s2_forward_fail = io.lsq.matchInvalid || io.sbuffer.matchInvalid || cnt === 0.U

  val s2_forward_fail = io.lsq.matchInvalid || io.sbuffer.matchInvalid

  // assert(!s2_forward_fail)
  io.dcache_kill := io.in.valid && io.pmpResp.ld
  io.dcacheResp.ready := true.B
  val dcacheShouldResp = !(s2_tlb_miss || s2_exception || s2_mmio)
  assert(!(io.in.valid && (dcacheShouldResp && !io.dcacheResp.valid) && (!isSoftPreExcept) && (!isSoftPremmio)), "DCache response got lost")

  // merge forward result
  // lsq has higher priority than sbuffer
  val forwardMask = Wire(Vec(8, Bool()))
  val forwardData = Wire(Vec(8, UInt(8.W)))

  val fullForward = (~forwardMask.asUInt & s2_mask) === 0.U && !io.lsq.dataInvalid
  io.lsq := DontCare
  io.sbuffer := DontCare
  io.fullForward := fullForward

  // generate XLEN/8 Muxs
  for (i <- 0 until XLEN / 8) {
    forwardMask(i) := io.lsq.forwardMask(i) || io.sbuffer.forwardMask(i)
    forwardData(i) := Mux(io.lsq.forwardMask(i), io.lsq.forwardData(i), io.sbuffer.forwardData(i))
  }

  XSDebug(io.out.fire(), "[FWD LOAD RESP] pc %x fwd %x(%b) + %x(%b)\n",
    s2_uop.cf.pc,
    io.lsq.forwardData.asUInt, io.lsq.forwardMask.asUInt,
    io.in.bits.forwardData.asUInt, io.in.bits.forwardMask.asUInt
  )

  // data merge
  val rdataVec = VecInit((0 until XLEN / 8).map(j =>
    Mux(forwardMask(j), forwardData(j), io.dcacheResp.bits.data(8*(j+1)-1, 8*j))))
  val rdata = rdataVec.asUInt
  val rdataSel = LookupTree(s2_paddr(2, 0), List(
    "b000".U -> rdata(63, 0),
    "b001".U -> rdata(63, 8),
    "b010".U -> rdata(63, 16),
    "b011".U -> rdata(63, 24),
    "b100".U -> rdata(63, 32),
    "b101".U -> rdata(63, 40),
    "b110".U -> rdata(63, 48),
    "b111".U -> rdata(63, 56)
  ))
  val rdataPartialLoad = rdataHelper(s2_uop, rdataSel)

  io.out.valid := io.in.valid && !s2_tlb_miss && !s2_data_invalid
  // Inst will be canceled in store queue / lsq,
  // so we do not need to care about flush in load / store unit's out.valid
  io.out.bits := io.in.bits
  io.out.bits.data := rdataPartialLoad
  // when exception occurs, set it to not miss and let it write back to rob (via int port)
  if (EnableFastForward) {
    when(io.in.bits.isSoftPrefetch) {
      io.out.bits.miss := s2_cache_miss && !s2_exception && !s2_forward_fail && !fullForward && !s2_cache_miss_enter && !isSoftPreExcept && !isSoftPremmio
    }.otherwise {
      io.out.bits.miss := s2_cache_miss && !s2_exception && !s2_forward_fail && !fullForward
    }
  } else {
    when(io.in.bits.isSoftPrefetch) {
      io.out.bits.miss := s2_cache_miss && !s2_exception && !s2_forward_fail && !s2_cache_miss_enter && !isSoftPreExcept && !isSoftPremmio
    }.otherwise {
      io.out.bits.miss := s2_cache_miss && !s2_exception && !s2_forward_fail 
    }
  }
  io.out.bits.uop.ctrl.fpWen := io.in.bits.uop.ctrl.fpWen && !s2_exception
  // if forward fail, replay this inst from fetch
  val forwardFailReplay = s2_forward_fail && !s2_mmio
  // if ld-ld violation is detected, replay from this inst from fetch
  val ldldVioReplay = io.loadViolationQueryResp.valid &&
    io.loadViolationQueryResp.bits.have_violation &&
    RegNext(io.csrCtrl.ldld_vio_check)
  io.out.bits.uop.ctrl.replayInst := forwardFailReplay || ldldVioReplay
  io.out.bits.mmio := s2_mmio
  io.out.bits.uop.cf.exceptionVec := excep

  // For timing reasons, sometimes we can not let
  // io.out.bits.miss := s2_cache_miss && !s2_exception && !fullForward
  // We use io.dataForwarded instead. It means forward logic have prepared all data needed,
  // and dcache query is no longer needed.
  // Such inst will be writebacked from load queue.
  io.dataForwarded := s2_cache_miss && fullForward && !s2_exception && !s2_forward_fail
  // io.out.bits.forwardX will be send to lq
  io.out.bits.forwardMask := forwardMask
  // data retbrived from dcache is also included in io.out.bits.forwardData
  io.out.bits.forwardData := rdataVec

  io.in.ready := io.out.ready || !io.in.valid


  // feedback tlb result to RS
  io.rsFeedback.valid := io.in.valid
  when (io.in.bits.isSoftPrefetch) {
    io.rsFeedback.bits.hit := (!s2_tlb_miss && (!s2_cache_replay || s2_mmio || s2_exception || fullForward) && !s2_data_invalid) || s2_cache_miss_enter || isSoftPreExcept || isSoftPremmio
  }.otherwise {
    io.rsFeedback.bits.hit := !s2_tlb_miss && (!s2_cache_replay || s2_mmio || s2_exception || fullForward) && !s2_data_invalid
  }
  io.rsFeedback.bits.rsIdx := io.in.bits.rsIdx
  io.rsFeedback.bits.flushState := io.in.bits.ptwBack
  io.rsFeedback.bits.sourceType := Mux(s2_tlb_miss, RSFeedbackType.tlbMiss,
    Mux(io.lsq.dataInvalid,
      RSFeedbackType.dataInvalid,
      RSFeedbackType.mshrFull
    )
  )
  io.rsFeedback.bits.dataInvalidSqIdx.value := io.dataInvalidSqIdx
  io.rsFeedback.bits.dataInvalidSqIdx.flag := DontCare

  // s2_cache_replay is quite slow to generate, send it separately to LQ
  io.needReplayFromRS := s2_cache_replay && !fullForward

  // fast load to load forward
  io.fastpath.valid := io.in.valid // for debug only
  io.fastpath.data := rdata // raw data


  XSDebug(io.out.fire(), "[DCACHE LOAD RESP] pc %x rdata %x <- D$ %x + fwd %x(%b)\n",
    s2_uop.cf.pc, rdataPartialLoad, io.dcacheResp.bits.data,
    forwardData.asUInt, forwardMask.asUInt
  )

  XSPerfAccumulate("in_valid", io.in.valid)
  XSPerfAccumulate("in_fire", io.in.fire)
  XSPerfAccumulate("in_fire_first_issue", io.in.fire && io.in.bits.isFirstIssue)
  XSPerfAccumulate("dcache_miss", io.in.fire && s2_cache_miss)
  XSPerfAccumulate("dcache_miss_first_issue", io.in.fire && s2_cache_miss && io.in.bits.isFirstIssue)
  XSPerfAccumulate("full_forward", io.in.valid && fullForward)
  XSPerfAccumulate("dcache_miss_full_forward", io.in.valid && s2_cache_miss && fullForward)
  XSPerfAccumulate("replay",  io.rsFeedback.valid && !io.rsFeedback.bits.hit)
  XSPerfAccumulate("replay_tlb_miss", io.rsFeedback.valid && !io.rsFeedback.bits.hit && s2_tlb_miss)
  XSPerfAccumulate("replay_cache", io.rsFeedback.valid && !io.rsFeedback.bits.hit && !s2_tlb_miss && s2_cache_replay)
  XSPerfAccumulate("stall_out", io.out.valid && !io.out.ready)
  XSPerfAccumulate("replay_from_fetch_forward", io.out.valid && forwardFailReplay)
  XSPerfAccumulate("replay_from_fetch_load_vio", io.out.valid && ldldVioReplay)
}

class LoadUnit(implicit p: Parameters) extends XSModule with HasLoadHelper {
  val io = IO(new Bundle() {
    val ldin = Flipped(Decoupled(new ExuInput))
    val ldout = Decoupled(new ExuOutput)
    val redirect = Flipped(ValidIO(new Redirect))
    val feedbackSlow = ValidIO(new RSFeedback)
    val feedbackFast = ValidIO(new RSFeedback)
    val rsIdx = Input(UInt(log2Up(IssQueSize).W))
    val isFirstIssue = Input(Bool())
    val dcache = new DCacheLoadIO
    val sbuffer = new LoadForwardQueryIO
    val lsq = new LoadToLsqIO
    val fastUop = ValidIO(new MicroOp) // early wakeup signal generated in load_s1

    val tlb = new TlbRequestIO
    val pmp = Input(new PMPRespBundle()) // arrive same to tlb now

    val fastpathOut = Output(new LoadToLoadIO)
    val fastpathIn = Input(Vec(LoadPipelineWidth, new LoadToLoadIO))
    val loadFastMatch = Input(UInt(exuParameters.LduCnt.W))
<<<<<<< HEAD
    val toStrideReq = DecoupledIO(new ToStrideReq) //tjz
=======

    val csrCtrl = Flipped(new CustomCSRCtrlIO)
>>>>>>> 496c0adf
  })

  val load_s0 = Module(new LoadUnit_S0)
  val load_s1 = Module(new LoadUnit_S1)
  val load_s2 = Module(new LoadUnit_S2)

  load_s0.io.in <> io.ldin
  load_s0.io.dtlbReq <> io.tlb.req
  load_s0.io.dcacheReq <> io.dcache.req
  load_s0.io.rsIdx := io.rsIdx
  load_s0.io.isFirstIssue := io.isFirstIssue
  load_s0.io.fastpath := io.fastpathIn
  load_s0.io.loadFastMatch := io.loadFastMatch
  //tjz
  io.toStrideReq.bits.pc := load_s0.io.out.bits.uop.cf.pc
  io.toStrideReq.bits.vaddr := load_s0.io.out.bits.vaddr
  io.toStrideReq.valid := load_s0.io.out.valid && load_s0.io.out.bits.isFirstIssue
  //tjz
  PipelineConnect(load_s0.io.out, load_s1.io.in, true.B, load_s0.io.out.bits.uop.robIdx.needFlush(io.redirect))

  load_s1.io.dtlbResp <> io.tlb.resp
  io.dcache.s1_paddr <> load_s1.io.dcachePAddr
  io.dcache.s1_kill <> load_s1.io.dcacheKill
  load_s1.io.sbuffer <> io.sbuffer
  load_s1.io.lsq <> io.lsq.forward
  load_s1.io.loadViolationQueryReq <> io.lsq.loadViolationQuery.req
  load_s1.io.dcacheBankConflict <> io.dcache.s1_bank_conflict
  load_s1.io.csrCtrl <> io.csrCtrl

  PipelineConnect(load_s1.io.out, load_s2.io.in, true.B, load_s1.io.out.bits.uop.robIdx.needFlush(io.redirect))

  io.dcache.s2_kill <> load_s2.io.dcache_kill
  load_s2.io.dcacheResp <> io.dcache.resp
  load_s2.io.pmpResp <> io.pmp
  load_s2.io.lsq.forwardData <> io.lsq.forward.forwardData
  load_s2.io.lsq.forwardMask <> io.lsq.forward.forwardMask
  load_s2.io.lsq.forwardMaskFast <> io.lsq.forward.forwardMaskFast // should not be used in load_s2
  load_s2.io.lsq.dataInvalid <> io.lsq.forward.dataInvalid
  load_s2.io.lsq.matchInvalid <> io.lsq.forward.matchInvalid
  load_s2.io.sbuffer.forwardData <> io.sbuffer.forwardData
  load_s2.io.sbuffer.forwardMask <> io.sbuffer.forwardMask
  load_s2.io.sbuffer.forwardMaskFast <> io.sbuffer.forwardMaskFast // should not be used in load_s2
  load_s2.io.sbuffer.dataInvalid <> io.sbuffer.dataInvalid // always false
  load_s2.io.sbuffer.matchInvalid <> io.sbuffer.matchInvalid
  load_s2.io.dataForwarded <> io.lsq.loadDataForwarded
  load_s2.io.fastpath <> io.fastpathOut
  load_s2.io.dataInvalidSqIdx := io.lsq.forward.dataInvalidSqIdx // provide dataInvalidSqIdx to make wakeup faster
  load_s2.io.loadViolationQueryResp <> io.lsq.loadViolationQuery.resp
  load_s2.io.csrCtrl <> io.csrCtrl
  io.lsq.needReplayFromRS := load_s2.io.needReplayFromRS

  // feedback tlb miss / dcache miss queue full
  io.feedbackSlow.bits := RegNext(load_s2.io.rsFeedback.bits)
  io.feedbackSlow.valid := RegNext(load_s2.io.rsFeedback.valid && !load_s2.io.out.bits.uop.robIdx.needFlush(io.redirect))

  // feedback bank conflict to rs
  io.feedbackFast.bits := load_s1.io.rsFeedback.bits
  io.feedbackFast.valid := load_s1.io.rsFeedback.valid
  // If replay is reported at load_s1, inst will be canceled (will not enter load_s2),
  // in that case: 
  // * replay should not be reported twice
  assert(!(RegNext(RegNext(io.feedbackFast.valid)) && io.feedbackSlow.valid))
  // * io.fastUop.valid should not be reported
  assert(!RegNext(io.feedbackFast.valid && io.fastUop.valid))

  // pre-calcuate sqIdx mask in s0, then send it to lsq in s1 for forwarding
  val sqIdxMaskReg = RegNext(UIntToMask(load_s0.io.in.bits.uop.sqIdx.value, StoreQueueSize))
  io.lsq.forward.sqIdxMask := sqIdxMaskReg

  // // use s2_hit_way to select data received in s1
  // load_s2.io.dcacheResp.bits.data := Mux1H(RegNext(io.dcache.s1_hit_way), RegNext(io.dcache.s1_data))
  // assert(load_s2.io.dcacheResp.bits.data === io.dcache.resp.bits.data)

  io.fastUop.valid := io.dcache.s1_hit_way.orR && // dcache hit
    !io.dcache.s1_disable_fast_wakeup &&  // load fast wakeup should be disabled when dcache data read is not ready
    load_s1.io.in.valid && // valid laod request
    !load_s1.io.dcacheKill && // not mmio or tlb miss
    !io.lsq.forward.dataInvalidFast && // forward failed
    !load_s1.io.needLdVioCheckRedo // load-load violation check: load paddr cam struct hazard
  io.fastUop.bits := load_s1.io.out.bits.uop

  XSDebug(load_s0.io.out.valid,
    p"S0: pc ${Hexadecimal(load_s0.io.out.bits.uop.cf.pc)}, lId ${Hexadecimal(load_s0.io.out.bits.uop.lqIdx.asUInt)}, " +
    p"vaddr ${Hexadecimal(load_s0.io.out.bits.vaddr)}, mask ${Hexadecimal(load_s0.io.out.bits.mask)}\n")
  XSDebug(load_s1.io.out.valid,
    p"S1: pc ${Hexadecimal(load_s1.io.out.bits.uop.cf.pc)}, lId ${Hexadecimal(load_s1.io.out.bits.uop.lqIdx.asUInt)}, tlb_miss ${io.tlb.resp.bits.miss}, " +
    p"paddr ${Hexadecimal(load_s1.io.out.bits.paddr)}, mmio ${load_s1.io.out.bits.mmio}\n")

  // writeback to LSQ
  // Current dcache use MSHR
  // Load queue will be updated at s2 for both hit/miss int/fp load
  io.lsq.loadIn.valid := load_s2.io.out.valid
  io.lsq.loadIn.bits := load_s2.io.out.bits

  // write to rob and writeback bus
  val s2_wb_valid = load_s2.io.out.valid && !load_s2.io.out.bits.miss && !load_s2.io.out.bits.mmio

  // Int load, if hit, will be writebacked at s2
  val hitLoadOut = Wire(Valid(new ExuOutput))
  hitLoadOut.valid := s2_wb_valid
  hitLoadOut.bits.uop := load_s2.io.out.bits.uop
  hitLoadOut.bits.data := load_s2.io.out.bits.data
  hitLoadOut.bits.redirectValid := false.B
  hitLoadOut.bits.redirect := DontCare
  hitLoadOut.bits.debug.isMMIO := load_s2.io.out.bits.mmio
  hitLoadOut.bits.debug.isPerfCnt := false.B
  hitLoadOut.bits.debug.paddr := load_s2.io.out.bits.paddr
  hitLoadOut.bits.fflags := DontCare

  load_s2.io.out.ready := true.B

  io.ldout.bits := Mux(hitLoadOut.valid, hitLoadOut.bits, io.lsq.ldout.bits)
  io.ldout.valid := hitLoadOut.valid || io.lsq.ldout.valid

  io.lsq.ldout.ready := !hitLoadOut.valid

  val perfinfo = IO(new Bundle(){
    val perfEvents = Output(new PerfEventsBundle(12))
  })

  val perfEvents = Seq(
    ("load_s0_in_fire         ", load_s0.io.in.fire()                                                                                                            ),
    ("load_to_load_forward    ", load_s0.io.loadFastMatch.orR && load_s0.io.in.fire()                                                                            ),
    ("stall_dcache            ", load_s0.io.out.valid && load_s0.io.out.ready && !load_s0.io.dcacheReq.ready                                                     ),
    ("addr_spec_success       ", load_s0.io.out.fire() && load_s0.io.dtlbReq.bits.vaddr(VAddrBits-1, 12) === load_s0.io.in.bits.src(0)(VAddrBits-1, 12)          ),
    ("addr_spec_failed        ", load_s0.io.out.fire() && load_s0.io.dtlbReq.bits.vaddr(VAddrBits-1, 12) =/= load_s0.io.in.bits.src(0)(VAddrBits-1, 12)          ),
    ("load_s1_in_fire         ", load_s1.io.in.fire                                                                                                              ),
    ("load_s1_tlb_miss        ", load_s1.io.in.fire && load_s1.io.dtlbResp.bits.miss                                                                             ),
    ("load_s2_in_fire         ", load_s2.io.in.fire                                                                                                              ),
    ("load_s2_dcache_miss     ", load_s2.io.in.fire && load_s2.io.dcacheResp.bits.miss                                                                           ),
    ("load_s2_replay          ", load_s2.io.rsFeedback.valid && !load_s2.io.rsFeedback.bits.hit                                                                  ),
    ("load_s2_replay_tlb_miss ", load_s2.io.rsFeedback.valid && !load_s2.io.rsFeedback.bits.hit && load_s2.io.in.bits.tlbMiss                                    ),
    ("load_s2_replay_cache    ", load_s2.io.rsFeedback.valid && !load_s2.io.rsFeedback.bits.hit && !load_s2.io.in.bits.tlbMiss && load_s2.io.dcacheResp.bits.miss),
  )

  for (((perf_out,(perf_name,perf)),i) <- perfinfo.perfEvents.perf_events.zip(perfEvents).zipWithIndex) {
    perf_out.incr_step := RegNext(perf)
  }

  when(io.ldout.fire()){
    XSDebug("ldout %x\n", io.ldout.bits.uop.cf.pc)
  }
}<|MERGE_RESOLUTION|>--- conflicted
+++ resolved
@@ -462,12 +462,8 @@
     val fastpathOut = Output(new LoadToLoadIO)
     val fastpathIn = Input(Vec(LoadPipelineWidth, new LoadToLoadIO))
     val loadFastMatch = Input(UInt(exuParameters.LduCnt.W))
-<<<<<<< HEAD
     val toStrideReq = DecoupledIO(new ToStrideReq) //tjz
-=======
-
     val csrCtrl = Flipped(new CustomCSRCtrlIO)
->>>>>>> 496c0adf
   })
 
   val load_s0 = Module(new LoadUnit_S0)
