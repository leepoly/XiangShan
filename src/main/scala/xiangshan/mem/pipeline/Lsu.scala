package xiangshan.mem.pipeline

import chisel3._
import chisel3.util._
import xiangshan._
import utils._
import chisel3.util.experimental.BoringUtils
import xiangshan.backend.decode.XSTrap
import xiangshan.AddressSpace
import xiangshan.mem._
import xiangshan.mem.cache._
import bus.simplebus._

object LSUOpType {
  def lb   = "b000000".U
  def lh   = "b000001".U
  def lw   = "b000010".U
  def ld   = "b000011".U
  def lbu  = "b000100".U
  def lhu  = "b000101".U
  def lwu  = "b000110".U
  def ldu  = "b000111".U
  def sb   = "b001000".U
  def sh   = "b001001".U
  def sw   = "b001010".U
  def sd   = "b001011".U

  def lr      = "b100010".U
  def sc      = "b100011".U
  def amoswap = "b100001".U
  def amoadd  = "b100000".U
  def amoxor  = "b100100".U
  def amoand  = "b101100".U
  def amoor   = "b101000".U
  def amomin  = "b110000".U
  def amomax  = "b110100".U
  def amominu = "b111000".U
  def amomaxu = "b111100".U
  
  def isStore(func: UInt): Bool = func(3)
  def isAtom(func: UInt): Bool = func(5)

  def atomW = "010".U
  def atomD = "011".U
}

class LsPipelineBundle extends XSBundle {
  val vaddr = UInt(VAddrBits.W)
  val paddr = UInt(PAddrBits.W)
  val func = UInt(6.W)
  val mask = UInt(8.W)
  val data = UInt(XLEN.W)
  // val moqIdx = UInt(log2Up(MoqSize).W)
  val uop = new MicroOp

  val miss = Bool()
  val mmio = Bool()
  val rollback = Bool()

  val forwardMask = Vec(8, Bool())
  val forwardData = Vec(8, UInt(8.W))
}

class LoadForwardQueryIO extends XSBundle {
  val paddr = Output(UInt(PAddrBits.W))
  val mask = Output(UInt(8.W))
  val moqIdx = Output(UInt(MoqIdxWidth.W))
  val pc = Output(UInt(VAddrBits.W)) //for debug
  val valid = Output(Bool()) //for debug

  val forwardMask = Input(Vec(8, Bool()))
  val forwardData = Input(Vec(8, UInt(8.W)))
}

class LsuIO extends XSBundle {
  val ldin = Vec(2, Flipped(Decoupled(new ExuInput)))
  val stin = Vec(2, Flipped(Decoupled(new ExuInput)))
  val ldout = Vec(2, Decoupled(new ExuOutput))
  val stout = Vec(2, Decoupled(new ExuOutput))
  val redirect = Flipped(ValidIO(new Redirect))
<<<<<<< HEAD
  val dcache = Flipped(new LSUDMemIO)
  val dtlb = Flipped(new DtlbIO)
  // lsroq
  // sbuffer
=======
  val rollback = Output(Valid(new Redirect))
  val tlbFeedback = Vec(exuParameters.LduCnt + exuParameters.LduCnt, ValidIO(new TlbFeedback))
  val mcommit = Flipped(Vec(CommitWidth, Valid(UInt(MoqIdxWidth.W))))
  val dp1Req = Vec(RenameWidth, Flipped(DecoupledIO(new MicroOp)))
  val moqIdxs = Output(Vec(RenameWidth, UInt(MoqIdxWidth.W)))
  val dcache = Flipped(new DcacheToLsuIO)
  val dtlb = Flipped(new DtlbToLsuIO)
  val refill = Flipped(Valid(new DCacheStoreReq))
  val miss = Decoupled(new MissReqIO)
>>>>>>> e0fb6d27
}

// 2l2s out of order lsu for XiangShan
class Lsu extends XSModule {
  override def toString: String = "Ldu"
  val io = IO(new LsuIO)

  io.dcache.refill <> io.refill

  val lsroq = Module(new Lsroq)
  val sbuffer = Module(new FakeSbuffer)

  lsroq.io.mcommit <> io.mcommit
  lsroq.io.dp1Req <> io.dp1Req
  lsroq.io.moqIdxs <> io.moqIdxs
  lsroq.io.brqRedirect := io.redirect
  io.rollback <> lsroq.io.rollback
  io.dcache.redirect := io.redirect

  lsroq.io.refill <> io.refill
  lsroq.io.refill.valid := false.B // TODO
  lsroq.io.miss <> io.miss

  def genWmask(addr: UInt, sizeEncode: UInt): UInt = {
    LookupTree(sizeEncode, List(
      "b00".U -> 0x1.U, //0001 << addr(2:0)
      "b01".U -> 0x3.U, //0011
      "b10".U -> 0xf.U, //1111
      "b11".U -> 0xff.U //11111111
    )) << addr(2, 0)
  }

  def genWdata(data: UInt, sizeEncode: UInt): UInt = {
    LookupTree(sizeEncode, List(
      "b00".U -> Fill(8, data(7, 0)),
      "b01".U -> Fill(4, data(15, 0)),
      "b10".U -> Fill(2, data(31, 0)),
      "b11".U -> data
    ))
  }

//-------------------------------------------------------
// Load Pipeline
//-------------------------------------------------------

  val l2_out = Wire(Vec(2, Decoupled(new LsPipelineBundle)))
  val l4_out = Wire(Vec(2, Decoupled(new LsPipelineBundle)))
  val l5_in  = Wire(Vec(2, Flipped(Decoupled(new LsPipelineBundle))))

  (0 until LoadPipelineWidth).map(i => {
    when (l2_out(i).valid) { XSDebug("L2_"+i+": pc 0x%x addr 0x%x -> 0x%x op %b data 0x%x mask %x\n", l2_out(i).bits.uop.cf.pc, l2_out(i).bits.vaddr, l2_out(i).bits.paddr, l2_out(i).bits.uop.ctrl.fuOpType, l2_out(i).bits.data, l2_out(i).bits.mask)}; 
    when (l4_out(i).valid) { XSDebug("L4_"+i+": pc 0x%x addr 0x%x -> 0x%x op %b data 0x%x mask %x\n", l4_out(i).bits.uop.cf.pc, l4_out(i).bits.vaddr, l4_out(i).bits.paddr, l4_out(i).bits.uop.ctrl.fuOpType, l4_out(i).bits.data, l4_out(i).bits.mask)}; 
    when (l5_in(i).valid)  { XSDebug("L5_"+i+": pc 0x%x addr 0x%x -> 0x%x op %b data 0x%x mask %x\n", l5_in(i).bits.uop.cf.pc,  l5_in(i).bits.vaddr , l5_in(i).bits.paddr , l5_in(i).bits.uop.ctrl.fuOpType , l5_in(i).bits.data,  l5_in(i).bits.mask )}; 
    XSDebug(l2_out(i).fire(), "load req: pc 0x%x addr 0x%x -> 0x%x op %b\n", l2_out(i).bits.uop.cf.pc, l2_out(i).bits.vaddr, l2_out(i).bits.paddr, l2_out(i).bits.uop.ctrl.fuOpType)
  })

//-------------------------------------------------------
// LD Pipeline Stage 2
// Generate addr, use addr to query DCache Tag and DTLB
//-------------------------------------------------------

  (0 until LoadPipelineWidth).map(i => {
    // l2_out is used to generate dcache req
    l2_out(i).bits := DontCare
    l2_out(i).bits.vaddr := io.ldin(i).bits.src1 + io.ldin(i).bits.uop.ctrl.imm
    l2_out(i).bits.paddr := io.dtlb.resp(i).bits.paddr
    l2_out(i).bits.uop := io.ldin(i).bits.uop
    l2_out(i).bits.mask := genWmask(l2_out(i).bits.vaddr, io.ldin(i).bits.uop.ctrl.fuOpType(1,0))
    l2_out(i).valid := io.ldin(i).valid
    l2_out(i).ready := io.dcache.load(i).req.ready
    io.ldin(i).ready := l2_out(i).ready
  })

  // send req to dtlb
  (0 until LoadPipelineWidth).map(i => {
    io.dtlb.req(i).valid := l2_out(i).valid
    io.dtlb.req(i).bits.vaddr := l2_out(i).bits.vaddr
  })
  
  // send result to dcache
  (0 until LoadPipelineWidth).map(i => {
    io.dcache.load(i).req.valid := io.dtlb.resp(i).valid && !io.dtlb.resp(i).bits.miss
    io.dcache.load(i).req.bits.vaddr := l2_out(i).bits.vaddr
    io.dcache.load(i).req.bits.paddr := io.dtlb.resp(i).bits.paddr
    io.dcache.load(i).req.bits.miss := io.dtlb.resp(i).bits.miss
    io.dcache.load(i).req.bits.user := DontCare
    io.dcache.load(i).req.bits.user.uop := l2_out(i).bits.uop
    io.dcache.load(i).req.bits.user.mmio := AddressSpace.isMMIO(io.dcache.load(i).req.bits.paddr)
    io.dcache.load(i).req.bits.user.mask := l2_out(i).bits.mask
  })



  val l2_tlbFeedback = (0 until LoadPipelineWidth).map(_ => Wire(new TlbFeedback))
  for((fb, i) <- l2_tlbFeedback.zipWithIndex){
    fb.hit := !io.dtlb.resp(i).bits.miss
    fb.roqIdx := l2_out(i).bits.uop.roqIdx
  }

//-------------------------------------------------------
// LD Pipeline Stage 3
// Compare tag, use addr to query DCache Data
//-------------------------------------------------------

  val l3_tlbFeedback = l2_tlbFeedback.map(RegNext(_))
  val l3_valid = l2_out.map(x => RegNext(x.fire(), false.B))
  for(i <- 0 until LoadPipelineWidth){
    io.tlbFeedback(i).valid := l3_valid(i)
    io.tlbFeedback(i).bits := l3_tlbFeedback(i)
  }


// Done in Dcache

//-------------------------------------------------------
// LD Pipeline Stage 4
// Dcache return result, do tag ecc check and forward check
//-------------------------------------------------------

  // result from dcache
  (0 until LoadPipelineWidth).map(i => {
    io.dcache.load(i).resp.ready := true.B
    l4_out(i).bits := DontCare
    l4_out(i).bits.paddr := io.dcache.load(i).resp.bits.paddr
    l4_out(i).bits.data := io.dcache.load(i).resp.bits.data
    l4_out(i).bits.uop := io.dcache.load(i).resp.bits.user.uop
    l4_out(i).bits.mmio := io.dcache.load(i).resp.bits.user.mmio
    l4_out(i).bits.mask := io.dcache.load(i).resp.bits.user.mask
    l4_out(i).valid := io.dcache.load(i).resp.valid
  })

  // Store addr forward match
  // If match, get data / fmask from store queue / store buffer

  (0 until LoadPipelineWidth).map(i => {

    lsroq.io.forward(i).paddr := l4_out(i).bits.paddr
    lsroq.io.forward(i).mask := io.dcache.load(i).resp.bits.user.mask
    lsroq.io.forward(i).moqIdx := l4_out(i).bits.uop.moqIdx
    lsroq.io.forward(i).pc := l4_out(i).bits.uop.cf.pc
    lsroq.io.forward(i).valid := l4_out(i).valid
    
    sbuffer.io.forward(i).paddr := l4_out(i).bits.paddr
    sbuffer.io.forward(i).mask := io.dcache.load(i).resp.bits.user.mask
    sbuffer.io.forward(i).moqIdx := l4_out(i).bits.uop.moqIdx
    sbuffer.io.forward(i).pc := l4_out(i).bits.uop.cf.pc
    sbuffer.io.forward(i).valid := l4_out(i).valid
    
    val forwardVec = WireInit(lsroq.io.forward(i).forwardData)
    val forwardMask = WireInit(lsroq.io.forward(i).forwardMask)
    (0 until XLEN/8).map(j => {
      when(sbuffer.io.forward(i).forwardMask(j)){
        forwardMask(j) := true.B
        forwardVec(j) := sbuffer.io.forward(i).forwardData(j)
      }
    // generate XLEN/8 Muxs
    })
    
    l4_out(i).bits.forwardMask := forwardMask
    l4_out(i).bits.forwardData := forwardVec
  })
  
  (0 until LoadPipelineWidth).map(i => {
    PipelineConnect(l4_out(i), l5_in(i), io.ldout(i).fire(), l5_in(i).valid && l5_in(i).bits.uop.needFlush(io.redirect))
  })

//-------------------------------------------------------
// LD Pipeline Stage 5
// Do data ecc check, merge result and write back to LS ROQ
// If cache hit, return writeback result to CDB
//-------------------------------------------------------

  val loadWriteBack = (0 until LoadPipelineWidth).map(i => { l5_in(i).fire() })
  val hitLoadOut = (0 until LoadPipelineWidth).map(_ => Wire(Decoupled(new ExuOutput)))
  (0 until LoadPipelineWidth).map(i => {
    // data merge
    val rdata = VecInit((0 until 8).map(j => {
      Mux(l5_in(i).bits.forwardMask(j), 
        l5_in(i).bits.forwardData(j), 
        l5_in(i).bits.data(8*(j+1)-1, 8*j)
      )
    })).asUInt
    val func = l5_in(i).bits.uop.ctrl.fuOpType
    val raddr = l5_in(i).bits.paddr
    val rdataSel = LookupTree(raddr(2, 0), List(
      "b000".U -> rdata(63, 0),
      "b001".U -> rdata(63, 8),
      "b010".U -> rdata(63, 16),
      "b011".U -> rdata(63, 24),
      "b100".U -> rdata(63, 32),
      "b101".U -> rdata(63, 40),
      "b110".U -> rdata(63, 48),
      "b111".U -> rdata(63, 56)
    ))
    val rdataPartialLoad = LookupTree(func, List(
        LSUOpType.lb   -> SignExt(rdataSel(7, 0) , XLEN),
        LSUOpType.lh   -> SignExt(rdataSel(15, 0), XLEN),
        LSUOpType.lw   -> SignExt(rdataSel(31, 0), XLEN),
        LSUOpType.ld   -> SignExt(rdataSel(63, 0), XLEN),
        LSUOpType.lbu  -> ZeroExt(rdataSel(7, 0) , XLEN),
        LSUOpType.lhu  -> ZeroExt(rdataSel(15, 0), XLEN),
        LSUOpType.lwu  -> ZeroExt(rdataSel(31, 0), XLEN),
        LSUOpType.ldu  -> ZeroExt(rdataSel(63, 0), XLEN)
    ))

    // ecc check
    // TODO

    // if hit, writeback result to CDB
    // val ldout = Vec(2, Decoupled(new ExuOutput))
    // when io.loadIn(i).fire() && !io.io.loadIn(i).miss, commit load to cdb
    hitLoadOut(i).bits.uop := l5_in(i).bits.uop
    hitLoadOut(i).bits.data := rdataPartialLoad
    hitLoadOut(i).bits.redirectValid := false.B
    hitLoadOut(i).bits.redirect := DontCare
    hitLoadOut(i).bits.brUpdate := DontCare
    hitLoadOut(i).bits.debug.isMMIO := l5_in(i).bits.mmio
    hitLoadOut(i).valid := l5_in(i).valid
    XSDebug(hitLoadOut(i).fire(), "load writeback: pc %x data %x (%x + %x(%b))\n", 
      hitLoadOut(i).bits.uop.cf.pc, rdataPartialLoad, l5_in(i).bits.data, 
      l5_in(i).bits.forwardData.asUInt, l5_in(i).bits.forwardMask.asUInt
    )
    
    // writeback to LSROQ
    // Current dcache use MSHR

    lsroq.io.loadIn(i).bits := l5_in(i).bits
    lsroq.io.loadIn(i).bits.data := rdataPartialLoad // for debug
    lsroq.io.loadIn(i).valid := loadWriteBack(i)

    // pipeline control
    l5_in(i).ready := io.ldout(i).ready

    lsroq.io.ldout(i).ready := false.B // TODO
    // TODO: writeback missed loads
  })

//-------------------------------------------------------
// Store Pipeline
//-------------------------------------------------------

  val s2_out = Wire(Vec(2, Decoupled(new LsPipelineBundle)))
  val s3_in  = Wire(Vec(2, Flipped(Decoupled(new LsPipelineBundle))))

  (0 until StorePipelineWidth).map(i => {
    when (s2_out(i).valid) { XSDebug("S2_"+i+": pc 0x%x addr 0x%x -> 0x%x op %b data 0x%x mask %x\n", s2_out(i).bits.uop.cf.pc, s2_out(i).bits.vaddr, s2_out(i).bits.paddr, s2_out(i).bits.uop.ctrl.fuOpType, s2_out(i).bits.data, s2_out(i).bits.mask)}; 
    when (s3_in(i).valid ) { XSDebug("S3_"+i+": pc 0x%x addr 0x%x -> 0x%x op %b data 0x%x mask %x\n", s3_in(i).bits.uop.cf.pc , s3_in(i).bits.vaddr , s3_in(i).bits.paddr , s3_in(i).bits.uop.ctrl.fuOpType , s3_in(i).bits.data,  s3_in(i).bits.mask )}; 
    // when (s4_in(i).valid ) { printf("S4_"+i+": pc 0x%x addr 0x%x -> 0x%x op %b data 0x%x\n", s4_in(i).bits.uop.cf.pc , s4_in(i).bits.vaddr , s4_in(i).bits.paddr , s4_in(i).bits.uop.ctrl.fuOpType , s4_in(i).bits.data )}; 
    XSDebug(s2_out(i).fire(), "store req: pc 0x%x addr 0x%x -> 0x%x op %b data 0x%x\n", s2_out(i).bits.uop.cf.pc, s2_out(i).bits.vaddr, s2_out(i).bits.paddr, s2_out(i).bits.uop.ctrl.fuOpType, s2_out(i).bits.data)
  })
  
  //-------------------------------------------------------
  // ST Pipeline Stage 2
  // Generate addr, use addr to query DTLB
  //-------------------------------------------------------
  
  // send req to dtlb
  val saddr = VecInit((0 until StorePipelineWidth).map(i => {
    io.stin(i).bits.src1 + io.stin(i).bits.uop.ctrl.imm
  }))

  (0 until StorePipelineWidth).map(i => {
    io.dtlb.req(LoadPipelineWidth + i).bits.vaddr := saddr(i)
    io.dtlb.req(LoadPipelineWidth + i).valid := io.stin(i).valid
  })

  (0 until StorePipelineWidth).map(i => {
    s2_out(i).bits := DontCare
    s2_out(i).bits.vaddr := saddr(i)
    s2_out(i).bits.paddr := io.dtlb.resp(LoadPipelineWidth + i).bits.paddr
    s2_out(i).bits.data := genWdata(io.stin(i).bits.src2, io.stin(i).bits.uop.ctrl.fuOpType(1,0))
    s2_out(i).bits.uop := io.stin(i).bits.uop
    s2_out(i).bits.miss := io.dtlb.resp(LoadPipelineWidth + i).bits.miss
    s2_out(i).bits.mask := genWmask(s2_out(i).bits.vaddr, io.stin(i).bits.uop.ctrl.fuOpType(1,0))
    s2_out(i).valid := io.stin(i).valid && !io.dtlb.resp(LoadPipelineWidth + i).bits.miss
    io.stin(i).ready := s2_out(i).ready
  })

  (0 until StorePipelineWidth).map(i =>{
    PipelineConnect(s2_out(i), s3_in(i), true.B, s3_in(i).valid && s3_in(i).bits.uop.needFlush(io.redirect))
  })



//-------------------------------------------------------
// ST Pipeline Stage 3
// Write paddr to LSROQ
//-------------------------------------------------------

  // Send TLB feedback to store issue queue
  (0 until StorePipelineWidth).foreach(i => {
    io.tlbFeedback(LoadPipelineWidth + i).valid := s3_in(i).fire()
    io.tlbFeedback(LoadPipelineWidth + i).bits.hit := !s3_in(i).bits.miss
    io.tlbFeedback(LoadPipelineWidth + i).bits.roqIdx := s3_in(i).bits.uop.roqIdx
  })

  // get paddr from dtlb, check if rollback is needed
  // writeback store inst to lsroq
  (0 until StorePipelineWidth).map(i => {
    // writeback to LSROQ
    s3_in(i).ready := true.B
    lsroq.io.storeIn(i).bits := s3_in(i).bits
    lsroq.io.storeIn(i).bits.mmio := AddressSpace.isMMIO(s3_in(i).bits.paddr)
    lsroq.io.storeIn(i).valid := s3_in(i).fire()
  })

//-------------------------------------------------------
// ST Pipeline Stage 4
// Store writeback, send store request to store buffer
//-------------------------------------------------------

  // LSROQ to store buffer
  (0 until StorePipelineWidth).map(i => {
    lsroq.io.sbuffer(i) <> sbuffer.io.in(i)
  })
  
  // Writeback to CDB
  // (0 until LoadPipelineWidth).map(i => {
  //   io.ldout(i) <> hitLoadOut(i)
  // })
  (0 until StorePipelineWidth).map(i => {
    io.stout(i) <> lsroq.io.stout(i)
  })

  (0 until 2).map(i => {
    val cdbArb = Module(new Arbiter(new ExuOutput, 2))
    io.ldout(i) <> cdbArb.io.out
    hitLoadOut(i) <> cdbArb.io.in(0)
    lsroq.io.ldout(i) <> cdbArb.io.in(1) // missLoadOut
  })

//-------------------------------------------------------
// ST Pipeline Async Stage 1
// Read paddr from store buffer, query DTAG in DCache
//-------------------------------------------------------

  sbuffer.io.dcache <> io.dcache.store

//-------------------------------------------------------
// ST Pipeline Async Stage 2
// DTAG compare, write data to DCache
//-------------------------------------------------------

// Done in DCache

//-------------------------------------------------------
// ST Pipeline Async Stage 2
// DCache miss / Shared cache wirte
//-------------------------------------------------------

// update store buffer according to store fill buffer

}<|MERGE_RESOLUTION|>--- conflicted
+++ resolved
@@ -78,30 +78,19 @@
   val ldout = Vec(2, Decoupled(new ExuOutput))
   val stout = Vec(2, Decoupled(new ExuOutput))
   val redirect = Flipped(ValidIO(new Redirect))
-<<<<<<< HEAD
-  val dcache = Flipped(new LSUDMemIO)
-  val dtlb = Flipped(new DtlbIO)
-  // lsroq
-  // sbuffer
-=======
   val rollback = Output(Valid(new Redirect))
   val tlbFeedback = Vec(exuParameters.LduCnt + exuParameters.LduCnt, ValidIO(new TlbFeedback))
   val mcommit = Flipped(Vec(CommitWidth, Valid(UInt(MoqIdxWidth.W))))
   val dp1Req = Vec(RenameWidth, Flipped(DecoupledIO(new MicroOp)))
   val moqIdxs = Output(Vec(RenameWidth, UInt(MoqIdxWidth.W)))
-  val dcache = Flipped(new DcacheToLsuIO)
+  val dcache = new LSUDCacheIO
   val dtlb = Flipped(new DtlbToLsuIO)
-  val refill = Flipped(Valid(new DCacheStoreReq))
-  val miss = Decoupled(new MissReqIO)
->>>>>>> e0fb6d27
 }
 
 // 2l2s out of order lsu for XiangShan
 class Lsu extends XSModule {
   override def toString: String = "Ldu"
   val io = IO(new LsuIO)
-
-  io.dcache.refill <> io.refill
 
   val lsroq = Module(new Lsroq)
   val sbuffer = Module(new FakeSbuffer)
@@ -112,10 +101,6 @@
   lsroq.io.brqRedirect := io.redirect
   io.rollback <> lsroq.io.rollback
   io.dcache.redirect := io.redirect
-
-  lsroq.io.refill <> io.refill
-  lsroq.io.refill.valid := false.B // TODO
-  lsroq.io.miss <> io.miss
 
   def genWmask(addr: UInt, sizeEncode: UInt): UInt = {
     LookupTree(sizeEncode, List(
