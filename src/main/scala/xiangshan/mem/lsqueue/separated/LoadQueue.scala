package xiangshan.mem

import chisel3._
import chisel3.util._
import utils._
import xiangshan._
import xiangshan.cache._
import xiangshan.cache.{DCacheWordIO, DCacheLineIO, TlbRequestIO, MemoryOpConstants}
import xiangshan.backend.LSUOpType
import xiangshan.mem._
import xiangshan.backend.roq.RoqPtr


class LqPtr extends CircularQueuePtr(LqPtr.LoadQueueSize) { }

object LqPtr extends HasXSParameter {
  def apply(f: Bool, v: UInt): LqPtr = {
    val ptr = Wire(new LqPtr)
    ptr.flag := f
    ptr.value := v
    ptr
  }
}


// Load Queue
class LoadQueue extends XSModule with HasDCacheParameters with HasCircularQueuePtrHelper {
  val io = IO(new Bundle() {
    val dp1Req = Vec(RenameWidth, Flipped(DecoupledIO(new MicroOp)))
    val lqIdxs = Output(Vec(RenameWidth, new LqPtr)) // LSIdx will be assembled in LSQWrapper
    val brqRedirect = Input(Valid(new Redirect))
    val loadIn = Vec(LoadPipelineWidth, Flipped(Valid(new LsPipelineBundle)))
    val storeIn = Vec(StorePipelineWidth, Flipped(Valid(new LsPipelineBundle))) // FIXME: Valid() only
    val ldout = Vec(2, DecoupledIO(new ExuOutput)) // writeback load
    val forward = Vec(LoadPipelineWidth, Flipped(new LoadForwardQueryIO))
    val commits = Flipped(Vec(CommitWidth, Valid(new RoqCommit)))
    val rollback = Output(Valid(new Redirect)) // replay now starts from load instead of store
    val dcache = new DCacheLineIO
    val uncache = new DCacheWordIO
    val roqDeqPtr = Input(new RoqPtr)
    // val refill = Flipped(Valid(new DCacheLineReq ))
  })
  
  val uop = Reg(Vec(LoadQueueSize, new MicroOp))
  val data = Reg(Vec(LoadQueueSize, new LsRoqEntry)) // FIXME: use LoadQueueEntry instead
  val allocated = RegInit(VecInit(List.fill(LoadQueueSize)(false.B))) // lq entry has been allocated
  val valid = RegInit(VecInit(List.fill(LoadQueueSize)(false.B))) // data is valid
  val writebacked = RegInit(VecInit(List.fill(LoadQueueSize)(false.B))) // inst has been writebacked to CDB
  val commited = Reg(Vec(LoadQueueSize, Bool())) // inst has been writebacked to CDB
  val miss = Reg(Vec(LoadQueueSize, Bool())) // load inst missed, waiting for miss queue to accept miss request
  val listening = Reg(Vec(LoadQueueSize, Bool())) // waiting for refill result
  val pending = Reg(Vec(LoadQueueSize, Bool())) // mmio pending: inst is an mmio inst, it will not be executed until it reachs the end of roq
  
  val ringBufferHeadExtended = RegInit(0.U.asTypeOf(new LqPtr))
  val ringBufferTailExtended = RegInit(0.U.asTypeOf(new LqPtr))
  val ringBufferHead = ringBufferHeadExtended.value
  val ringBufferTail = ringBufferTailExtended.value
  val ringBufferSameFlag = ringBufferHeadExtended.flag === ringBufferTailExtended.flag
  val ringBufferEmpty = ringBufferHead === ringBufferTail && ringBufferSameFlag
  val ringBufferFull = ringBufferHead === ringBufferTail && !ringBufferSameFlag
  val ringBufferAllowin = !ringBufferFull
  
  val loadCommit = (0 until CommitWidth).map(i => io.commits(i).valid && !io.commits(i).bits.isWalk && io.commits(i).bits.uop.ctrl.commitType === CommitType.LOAD)
  val mcommitIdx = (0 until CommitWidth).map(i => io.commits(i).bits.uop.lqIdx.value)

  val tailMask = (((1.U((LoadQueueSize + 1).W)) << ringBufferTail).asUInt - 1.U)(LoadQueueSize - 1, 0)
  val headMask = (((1.U((LoadQueueSize + 1).W)) << ringBufferHead).asUInt - 1.U)(LoadQueueSize - 1, 0)
  val enqDeqMask1 = tailMask ^ headMask
  val enqDeqMask = Mux(ringBufferSameFlag, enqDeqMask1, ~enqDeqMask1)

  // TODO: misc arbitor

  // Enqueue at dispatch
  val emptyEntries = LoadQueueSize.U - distanceBetween(ringBufferHeadExtended, ringBufferTailExtended)
  XSDebug("(ready, valid): ")
  for (i <- 0 until RenameWidth) {
    val offset = if (i == 0) 0.U else PopCount((0 until i).map(io.dp1Req(_).valid))
    val lqIdx = ringBufferHeadExtended + offset
    val index = lqIdx.value
    when(io.dp1Req(i).fire()) {
      uop(index) := io.dp1Req(i).bits
      allocated(index) := true.B
      valid(index) := false.B
      writebacked(index) := false.B
      commited(index) := false.B
      miss(index) := false.B
      listening(index) := false.B
      pending(index) := false.B
      // data(index).bwdMask := 0.U(8.W).asBools
    }
    val numTryEnqueue = offset +& io.dp1Req(i).valid
    io.dp1Req(i).ready := numTryEnqueue <= emptyEntries
    io.lqIdxs(i) := lqIdx
    XSDebug(false, true.B, "(%d, %d) ", io.dp1Req(i).ready, io.dp1Req(i).valid)
  }
  XSDebug(false, true.B, "\n")

  val firedDispatch = VecInit((0 until CommitWidth).map(io.dp1Req(_).fire())).asUInt
  when(firedDispatch.orR) {
    ringBufferHeadExtended := ringBufferHeadExtended + PopCount(firedDispatch)
    XSInfo("dispatched %d insts to lq\n", PopCount(firedDispatch))
  }

  // writeback load
  (0 until LoadPipelineWidth).map(i => {
    when(io.loadIn(i).fire()) {
      when(io.loadIn(i).bits.miss) {
        XSInfo(io.loadIn(i).valid, "load miss write to lq idx %d pc 0x%x vaddr %x paddr %x data %x mask %x forwardData %x forwardMask: %x mmio %x roll %x exc %x\n",
          io.loadIn(i).bits.uop.lqIdx.asUInt,
          io.loadIn(i).bits.uop.cf.pc,
          io.loadIn(i).bits.vaddr,
          io.loadIn(i).bits.paddr,
          io.loadIn(i).bits.data,
          io.loadIn(i).bits.mask,
          io.loadIn(i).bits.forwardData.asUInt,
          io.loadIn(i).bits.forwardMask.asUInt,
          io.loadIn(i).bits.mmio,
          io.loadIn(i).bits.rollback,
          io.loadIn(i).bits.uop.cf.exceptionVec.asUInt
          )
        }.otherwise {
          XSInfo(io.loadIn(i).valid, "load hit write to cbd lqidx %d pc 0x%x vaddr %x paddr %x data %x mask %x forwardData %x forwardMask: %x mmio %x roll %x exc %x\n",
          io.loadIn(i).bits.uop.lqIdx.asUInt,
          io.loadIn(i).bits.uop.cf.pc,
          io.loadIn(i).bits.vaddr,
          io.loadIn(i).bits.paddr,
          io.loadIn(i).bits.data,
          io.loadIn(i).bits.mask,
          io.loadIn(i).bits.forwardData.asUInt,
          io.loadIn(i).bits.forwardMask.asUInt,
          io.loadIn(i).bits.mmio,
          io.loadIn(i).bits.rollback,
          io.loadIn(i).bits.uop.cf.exceptionVec.asUInt
          )
        }
        val loadWbIndex = io.loadIn(i).bits.uop.lqIdx.value
        valid(loadWbIndex) := !io.loadIn(i).bits.miss && !io.loadIn(i).bits.mmio
        writebacked(loadWbIndex) := !io.loadIn(i).bits.miss && !io.loadIn(i).bits.mmio
        // allocated(loadWbIndex) := io.loadIn(i).bits.miss // if hit, lq entry can be recycled
        data(loadWbIndex).paddr := io.loadIn(i).bits.paddr
        data(loadWbIndex).vaddr := io.loadIn(i).bits.vaddr
        data(loadWbIndex).mask := io.loadIn(i).bits.mask
        data(loadWbIndex).data := io.loadIn(i).bits.data // for mmio / misc / debug
        data(loadWbIndex).mmio := io.loadIn(i).bits.mmio
        data(loadWbIndex).fwdMask := io.loadIn(i).bits.forwardMask
        data(loadWbIndex).fwdData := io.loadIn(i).bits.forwardData
        data(loadWbIndex).exception := io.loadIn(i).bits.uop.cf.exceptionVec.asUInt
        val dcacheMissed = io.loadIn(i).bits.miss && !io.loadIn(i).bits.mmio
        miss(loadWbIndex) := dcacheMissed
        listening(loadWbIndex) := dcacheMissed
        pending(loadWbIndex) := io.loadIn(i).bits.mmio
      }
    })

  // cache miss request
  val inflightReqs = RegInit(VecInit(Seq.fill(cfg.nLoadMissEntries)(0.U.asTypeOf(new InflightBlockInfo))))
  val inflightReqFull = inflightReqs.map(req => req.valid).reduce(_&&_)
  val reqBlockIndex = PriorityEncoder(~VecInit(inflightReqs.map(req => req.valid)).asUInt)

  val missRefillSelVec = VecInit(
    (0 until LoadQueueSize).map{ i =>
      val inflight = inflightReqs.map(req => req.valid && req.block_addr === get_block_addr(data(i).paddr)).reduce(_||_)
      allocated(i) && miss(i) && !inflight
    })

  val missRefillSel = getFirstOne(missRefillSelVec, tailMask)
  val missRefillBlockAddr = get_block_addr(data(missRefillSel).paddr)
  io.dcache.req.valid := missRefillSelVec.asUInt.orR
  io.dcache.req.bits.cmd := MemoryOpConstants.M_XRD
  io.dcache.req.bits.addr := missRefillBlockAddr
  io.dcache.req.bits.data := DontCare
  io.dcache.req.bits.mask := DontCare

  io.dcache.req.bits.meta.id       := DontCare // TODO: // FIXME
  io.dcache.req.bits.meta.vaddr    := DontCare // data(missRefillSel).vaddr
  io.dcache.req.bits.meta.paddr    := missRefillBlockAddr
  io.dcache.req.bits.meta.uop      := uop(missRefillSel)
  io.dcache.req.bits.meta.mmio     := false.B // data(missRefillSel).mmio
  io.dcache.req.bits.meta.tlb_miss := false.B
  io.dcache.req.bits.meta.mask     := DontCare
  io.dcache.req.bits.meta.replay   := false.B

  io.dcache.resp.ready := true.B

  assert(!(data(missRefillSel).mmio && io.dcache.req.valid))

  when(io.dcache.req.fire()) {
    miss(missRefillSel) := false.B
    listening(missRefillSel) := true.B

    // mark this block as inflight
    inflightReqs(reqBlockIndex).valid := true.B
    inflightReqs(reqBlockIndex).block_addr := missRefillBlockAddr
    assert(!inflightReqs(reqBlockIndex).valid)
  }

  when(io.dcache.resp.fire()) {
    val inflight = inflightReqs.map(req => req.valid && req.block_addr === get_block_addr(io.dcache.resp.bits.meta.paddr)).reduce(_||_)
    assert(inflight)
    for (i <- 0 until cfg.nLoadMissEntries) {
      when (inflightReqs(i).valid && inflightReqs(i).block_addr === get_block_addr(io.dcache.resp.bits.meta.paddr)) {
        inflightReqs(i).valid := false.B
      }
    }
  }


  when(io.dcache.req.fire()){
    XSDebug("miss req: pc:0x%x roqIdx:%d lqIdx:%d (p)addr:0x%x vaddr:0x%x\n",
      io.dcache.req.bits.meta.uop.cf.pc, io.dcache.req.bits.meta.uop.roqIdx.asUInt, io.dcache.req.bits.meta.uop.lqIdx.asUInt,
      io.dcache.req.bits.addr, io.dcache.req.bits.meta.vaddr
    )
  }

  when(io.dcache.resp.fire()){
    XSDebug("miss resp: pc:0x%x roqIdx:%d lqIdx:%d (p)addr:0x%x data %x\n",
      io.dcache.resp.bits.meta.uop.cf.pc, io.dcache.resp.bits.meta.uop.roqIdx.asUInt, io.dcache.resp.bits.meta.uop.lqIdx.asUInt,
      io.dcache.resp.bits.meta.paddr, io.dcache.resp.bits.data
    ) 
  }

  // Refill 64 bit in a cycle
  // Refill data comes back from io.dcache.resp
  def mergeRefillData(refill: UInt, fwd: UInt, fwdMask: UInt): UInt = {
    val res = Wire(Vec(8, UInt(8.W)))
    (0 until 8).foreach(i => {
      res(i) := Mux(fwdMask(i), fwd(8 * (i + 1) - 1, 8 * i), refill(8 * (i + 1) - 1, 8 * i))
    })
    res.asUInt
  }

  (0 until LoadQueueSize).map(i => {
    val blockMatch = get_block_addr(data(i).paddr) === io.dcache.resp.bits.meta.paddr
    when(allocated(i) && listening(i) && blockMatch && io.dcache.resp.fire()) {
      // split them into words
      val words = VecInit((0 until blockWords) map { i =>
        io.dcache.resp.bits.data(DataBits * (i + 1) - 1, DataBits * i)
      })

      val refillData = words(get_word(data(i).paddr))
      data(i).data := mergeRefillData(refillData, data(i).fwdData.asUInt, data(i).fwdMask.asUInt)
      valid(i) := true.B
      listening(i) := false.B
      XSDebug("miss resp: pos %d addr %x data %x + %x(%b)\n", i.U, data(i).paddr, refillData, data(i).fwdData.asUInt, data(i).fwdMask.asUInt) 
    }
  })

  // writeback up to 2 missed load insts to CDB
  // just randomly pick 2 missed load (data refilled), write them back to cdb
  val loadWbSelVec = VecInit((0 until LoadQueueSize).map(i => {
    allocated(i) && valid(i) && !writebacked(i)
  })).asUInt() // use uint instead vec to reduce verilog lines
  val loadWbSel = Wire(Vec(StorePipelineWidth, UInt(log2Up(LoadQueueSize).W)))
  val loadWbSelV= Wire(Vec(StorePipelineWidth, Bool()))
  val lselvec0 = PriorityEncoderOH(loadWbSelVec)
  val lselvec1 = PriorityEncoderOH(loadWbSelVec & (~lselvec0).asUInt)
  loadWbSel(0) := OHToUInt(lselvec0)
  loadWbSelV(0):= lselvec0.orR
  loadWbSel(1) := OHToUInt(lselvec1)
  loadWbSelV(1) := lselvec1.orR
  (0 until StorePipelineWidth).map(i => {
    // data select
    val rdata = data(loadWbSel(i)).data
    val func = uop(loadWbSel(i)).ctrl.fuOpType
    val raddr = data(loadWbSel(i)).paddr
    val rdataSel = LookupTree(raddr(2, 0), List(
      "b000".U -> rdata(63, 0),
      "b001".U -> rdata(63, 8),
      "b010".U -> rdata(63, 16),
      "b011".U -> rdata(63, 24),
      "b100".U -> rdata(63, 32),
      "b101".U -> rdata(63, 40),
      "b110".U -> rdata(63, 48),
      "b111".U -> rdata(63, 56)
    ))
    val rdataPartialLoad = LookupTree(func, List(
        LSUOpType.lb   -> SignExt(rdataSel(7, 0) , XLEN),
        LSUOpType.lh   -> SignExt(rdataSel(15, 0), XLEN),
        LSUOpType.lw   -> SignExt(rdataSel(31, 0), XLEN),
        LSUOpType.ld   -> SignExt(rdataSel(63, 0), XLEN),
        LSUOpType.lbu  -> ZeroExt(rdataSel(7, 0) , XLEN),
        LSUOpType.lhu  -> ZeroExt(rdataSel(15, 0), XLEN),
        LSUOpType.lwu  -> ZeroExt(rdataSel(31, 0), XLEN)
    ))
    io.ldout(i).bits.uop := uop(loadWbSel(i))
    io.ldout(i).bits.uop.cf.exceptionVec := data(loadWbSel(i)).exception.asBools
    io.ldout(i).bits.uop.lqIdx := loadWbSel(i).asTypeOf(new LqPtr)
    io.ldout(i).bits.data := rdataPartialLoad
    io.ldout(i).bits.redirectValid := false.B
    io.ldout(i).bits.redirect := DontCare
    io.ldout(i).bits.brUpdate := DontCare
    io.ldout(i).bits.debug.isMMIO := data(loadWbSel(i)).mmio
    io.ldout(i).valid := loadWbSelVec(loadWbSel(i)) && loadWbSelV(i)
    when(io.ldout(i).fire()) {
      writebacked(loadWbSel(i)) := true.B
<<<<<<< HEAD
      XSInfo("load miss write to cbd idx %d roqIdx %d ldWbSel(%d) %d pc 0x%x paddr %x data %x mmio %x\n",
=======
      XSInfo("load miss write to cbd roqidx %d lqidx %d pc 0x%x paddr %x data %x mmio %x\n",
        io.ldout(i).bits.uop.roqIdx.asUInt,
>>>>>>> 48ae2f92
        io.ldout(i).bits.uop.lqIdx.asUInt,
        io.ldout(i).bits.uop.roqIdx.asUInt,
        i.U,
        loadWbSel(i),
        io.ldout(i).bits.uop.cf.pc,
        data(loadWbSel(i)).paddr,
        data(loadWbSel(i)).data,
        data(loadWbSel(i)).mmio
      )
    }
  })

  // move tailPtr
  // allocatedMask: dequeuePtr can go to the next 1-bit
  val allocatedMask = VecInit((0 until LoadQueueSize).map(i => allocated(i) || !enqDeqMask(i)))
  // find the first one from deqPtr (ringBufferTail)
  val nextTail1 = getFirstOneWithFlag(allocatedMask, tailMask, ringBufferTailExtended.flag)
  val nextTail = Mux(Cat(allocatedMask).orR, nextTail1, ringBufferHeadExtended)
  ringBufferTailExtended := nextTail

  // When load commited, mark it as !allocated, this entry will be recycled later
  (0 until CommitWidth).map(i => {
    when(loadCommit(i)) {
      allocated(mcommitIdx(i)) := false.B
      XSDebug("load commit %d: idx %d %x\n", i.U, mcommitIdx(i), uop(mcommitIdx(i)).cf.pc)
    }
  })

  // rollback check
  val rollback = Wire(Vec(StorePipelineWidth, Valid(new Redirect)))

  def getFirstOne(mask: Vec[Bool], startMask: UInt) = {
    val length = mask.length
    val highBits = (0 until length).map(i => mask(i) & ~startMask(i))
    val highBitsUint = Cat(highBits.reverse)
    PriorityEncoder(Mux(highBitsUint.orR(), highBitsUint, mask.asUInt))
  }

  def getFirstOneWithFlag(mask: Vec[Bool], startMask: UInt, startFlag: Bool) = {
    val length = mask.length
    val highBits = (0 until length).map(i => mask(i) & ~startMask(i))
    val highBitsUint = Cat(highBits.reverse)
    val changeDirection = !highBitsUint.orR()
    val index = PriorityEncoder(Mux(!changeDirection, highBitsUint, mask.asUInt))
    LqPtr(startFlag ^ changeDirection, index)
  }

  def getOldestInTwo(valid: Seq[Bool], uop: Seq[MicroOp]) = {
    assert(valid.length == uop.length)
    assert(valid.length == 2)
    Mux(valid(0) && valid(1),
      Mux(isAfter(uop(0).roqIdx, uop(1).roqIdx), uop(1), uop(0)),
      Mux(valid(0) && !valid(1), uop(0), uop(1)))
  }

  def getAfterMask(valid: Seq[Bool], uop: Seq[MicroOp]) = {
    assert(valid.length == uop.length)
    val length = valid.length
    (0 until length).map(i => {
      (0 until length).map(j => {
        Mux(valid(i) && valid(j),
          isAfter(uop(i).roqIdx, uop(j).roqIdx),
          Mux(!valid(i), true.B, false.B))
      })
    })
  }

  def rangeMask(start: LqPtr, end: LqPtr): UInt = {
    val startMask = (1.U((LoadQueueSize + 1).W) << start.value).asUInt - 1.U
    val endMask = (1.U((LoadQueueSize + 1).W) << end.value).asUInt - 1.U
    val xorMask = startMask(LoadQueueSize - 1, 0) ^ endMask(LoadQueueSize - 1, 0)
    Mux(start.flag === end.flag, xorMask, ~xorMask)
  }

  // ignore data forward
  (0 until LoadPipelineWidth).foreach(i => {
    io.forward(i).forwardMask := DontCare
    io.forward(i).forwardData := DontCare
  })

  // store backward query and rollback
  //  val needCheck = Seq.fill(8)(WireInit(true.B))
  (0 until StorePipelineWidth).foreach(i => {
    rollback(i) := DontCare

    when(io.storeIn(i).valid) {
      val startIndex = io.storeIn(i).bits.uop.lqIdx.value
      val lqIdxMask = ((1.U((LoadQueueSize + 1).W) << startIndex).asUInt - 1.U)(LoadQueueSize - 1, 0)
      val xorMask = lqIdxMask ^ headMask
      val sameFlag = io.storeIn(i).bits.uop.lqIdx.flag === ringBufferHeadExtended.flag
      val toEnqPtrMask = Mux(sameFlag, xorMask, ~xorMask)
      val lqViolationVec = VecInit((0 until LoadQueueSize).map(j => {
        val addrMatch = allocated(j) &&
          io.storeIn(i).bits.paddr(PAddrBits - 1, 3) === data(j).paddr(PAddrBits - 1, 3)
        val entryNeedCheck = toEnqPtrMask(j) && addrMatch && (valid(j) || listening(j) || miss(j))
        // TODO: update refilled data
        val violationVec = (0 until 8).map(k => data(j).mask(k) && io.storeIn(i).bits.mask(k))
        Cat(violationVec).orR() && entryNeedCheck
      }))
      val lqViolation = lqViolationVec.asUInt().orR()
      val lqViolationIndex = getFirstOne(lqViolationVec, lqIdxMask)
      val lqViolationUop = uop(lqViolationIndex)
      XSDebug(lqViolation, p"${Binary(Cat(lqViolationVec))}, $startIndex, $lqViolationIndex\n")

      // when l/s writeback to roq together, check if rollback is needed
      val wbViolationVec = VecInit((0 until LoadPipelineWidth).map(j => {
        io.loadIn(j).valid &&
          isAfter(io.loadIn(j).bits.uop.roqIdx, io.storeIn(i).bits.uop.roqIdx) &&
          io.storeIn(i).bits.paddr(PAddrBits - 1, 3) === io.loadIn(j).bits.paddr(PAddrBits - 1, 3) &&
          (io.storeIn(i).bits.mask & io.loadIn(j).bits.mask).orR
      }))
      val wbViolation = wbViolationVec.asUInt().orR()
      val wbViolationUop = getOldestInTwo(wbViolationVec, io.loadIn.map(_.bits.uop))
      XSDebug(wbViolation, p"${Binary(Cat(wbViolationVec))}, $wbViolationUop\n")

      val rollbackValidVec = Seq(lqViolation, wbViolation)
      val rollbackUopVec = Seq(lqViolationUop, wbViolationUop)
      rollback(i).valid := Cat(rollbackValidVec).orR
      val mask = getAfterMask(rollbackValidVec, rollbackUopVec)
      val oneAfterZero = mask(1)(0)
      val rollbackUop = Mux(oneAfterZero, rollbackUopVec(0), rollbackUopVec(1))
      rollback(i).bits.roqIdx := rollbackUop.roqIdx - 1.U

      rollback(i).bits.isReplay := true.B
      rollback(i).bits.isMisPred := false.B
      rollback(i).bits.isException := false.B
      rollback(i).bits.isFlushPipe := false.B

      XSDebug(
        lqViolation,
        "need rollback (ld wb before store) pc %x roqidx %d target %x\n",
        io.storeIn(i).bits.uop.cf.pc, io.storeIn(i).bits.uop.roqIdx.asUInt, lqViolationUop.roqIdx.asUInt
      )
      XSDebug(
        wbViolation,
        "need rollback (ld/st wb together) pc %x roqidx %d target %x\n",
        io.storeIn(i).bits.uop.cf.pc, io.storeIn(i).bits.uop.roqIdx.asUInt, wbViolationUop.roqIdx.asUInt
      )
    }.otherwise {
      rollback(i).valid := false.B
    }
  })

  def rollbackSel(a: Valid[Redirect], b: Valid[Redirect]): ValidIO[Redirect] = {
    Mux(
      a.valid,
      Mux(
        b.valid,
        Mux(isAfter(a.bits.roqIdx, b.bits.roqIdx), b, a), // a,b both valid, sel oldest
        a // sel a
      ),
      b // sel b
    )
  }

  io.rollback := ParallelOperation(rollback, rollbackSel)

  // Memory mapped IO / other uncached operations

  // setup misc mem access req
  // mask / paddr / data can be get from lq.data
  val commitType = io.commits(0).bits.uop.ctrl.commitType 
  io.uncache.req.valid := pending(ringBufferTail) && allocated(ringBufferTail) &&
    commitType === CommitType.LOAD && 
    io.roqDeqPtr === uop(ringBufferTail).roqIdx && 
    !io.commits(0).bits.isWalk

  io.uncache.req.bits.cmd  := MemoryOpConstants.M_XRD
  io.uncache.req.bits.addr := data(ringBufferTail).paddr 
  io.uncache.req.bits.data := data(ringBufferTail).data
  io.uncache.req.bits.mask := data(ringBufferTail).mask

  io.uncache.req.bits.meta.id       := DontCare // TODO: // FIXME
  io.uncache.req.bits.meta.vaddr    := DontCare
  io.uncache.req.bits.meta.paddr    := data(ringBufferTail).paddr
  io.uncache.req.bits.meta.uop      := uop(ringBufferTail)
  io.uncache.req.bits.meta.mmio     := true.B // data(ringBufferTail).mmio
  io.uncache.req.bits.meta.tlb_miss := false.B
  io.uncache.req.bits.meta.mask     := data(ringBufferTail).mask
  io.uncache.req.bits.meta.replay   := false.B

  io.uncache.resp.ready := true.B

  when(io.uncache.req.fire()){
    pending(ringBufferTail) := false.B
  }

  when(io.uncache.resp.fire()){
    valid(ringBufferTail) := true.B
    data(ringBufferTail).data := io.uncache.resp.bits.data(XLEN-1, 0)
    // TODO: write back exception info
  }

  when(io.uncache.req.fire()){
    XSDebug("uncache req: pc %x addr %x data %x op %x mask %x\n",
      uop(ringBufferTail).cf.pc,
      io.uncache.req.bits.addr,
      io.uncache.req.bits.data,
      io.uncache.req.bits.cmd,
      io.uncache.req.bits.mask
    )
  }

  when(io.uncache.resp.fire()){
    XSDebug("uncache resp: data %x\n", io.dcache.resp.bits.data) 
  }

  // Read vaddr for mem exception
  val mexcLsIdx = WireInit(0.U.asTypeOf(new LSIdx()))
  val memExceptionAddr = WireInit(data(mexcLsIdx.lqIdx.value).vaddr)
  ExcitingUtils.addSink(mexcLsIdx, "EXECPTION_LSROQIDX")
  ExcitingUtils.addSource(memExceptionAddr, "EXECPTION_LOAD_VADDR")

  // misprediction recovery / exception redirect
  // invalidate lq term using robIdx
  val needCancel = Wire(Vec(LoadQueueSize, Bool()))
  for (i <- 0 until LoadQueueSize) {
    needCancel(i) := uop(i).roqIdx.needFlush(io.brqRedirect) && allocated(i) && !commited(i)
    when(needCancel(i)) {
      when(io.brqRedirect.bits.isReplay){
        valid(i) := false.B
        writebacked(i) := false.B
        listening(i) := false.B
        miss(i) := false.B
        pending(i) := false.B
      }.otherwise{
        allocated(i) := false.B
      }
    }
  }
  when (io.brqRedirect.valid && io.brqRedirect.bits.isMisPred) {
    ringBufferHeadExtended := ringBufferHeadExtended - PopCount(needCancel)
  }

  // assert(!io.rollback.valid)
  when(io.rollback.valid) {
    XSDebug("Mem rollback: pc %x roqidx %d\n", io.rollback.bits.pc, io.rollback.bits.roqIdx.asUInt)
  }

  // debug info
  XSDebug("head %d:%d tail %d:%d\n", ringBufferHeadExtended.flag, ringBufferHead, ringBufferTailExtended.flag, ringBufferTail)

  def PrintFlag(flag: Bool, name: String): Unit = {
    when(flag) {
      XSDebug(false, true.B, name)
    }.otherwise {
      XSDebug(false, true.B, " ")
    }
  }

  for (i <- 0 until LoadQueueSize) {
    if (i % 4 == 0) XSDebug("")
    XSDebug(false, true.B, "%x [%x] ", uop(i).cf.pc, data(i).paddr)
    PrintFlag(allocated(i), "a")
    PrintFlag(allocated(i) && valid(i), "v")
    PrintFlag(allocated(i) && writebacked(i), "w")
    PrintFlag(allocated(i) && commited(i), "c")
    PrintFlag(allocated(i) && miss(i), "m")
    PrintFlag(allocated(i) && listening(i), "l")
    PrintFlag(allocated(i) && pending(i), "p")
    XSDebug(false, true.B, " ")
    if (i % 4 == 3 || i == LoadQueueSize - 1) XSDebug(false, true.B, "\n")
  }

}<|MERGE_RESOLUTION|>--- conflicted
+++ resolved
@@ -293,16 +293,9 @@
     io.ldout(i).valid := loadWbSelVec(loadWbSel(i)) && loadWbSelV(i)
     when(io.ldout(i).fire()) {
       writebacked(loadWbSel(i)) := true.B
-<<<<<<< HEAD
-      XSInfo("load miss write to cbd idx %d roqIdx %d ldWbSel(%d) %d pc 0x%x paddr %x data %x mmio %x\n",
-=======
       XSInfo("load miss write to cbd roqidx %d lqidx %d pc 0x%x paddr %x data %x mmio %x\n",
         io.ldout(i).bits.uop.roqIdx.asUInt,
->>>>>>> 48ae2f92
         io.ldout(i).bits.uop.lqIdx.asUInt,
-        io.ldout(i).bits.uop.roqIdx.asUInt,
-        i.U,
-        loadWbSel(i),
         io.ldout(i).bits.uop.cf.pc,
         data(loadWbSel(i)).paddr,
         data(loadWbSel(i)).data,
