package xiangshan.cache

import chisel3._
import chisel3.util._
import device._
import xiangshan._
import xiangshan.frontend._
import utils._
import chisel3.ExcitingUtils._
import chisel3.util.experimental.BoringUtils
import chipsalliance.rocketchip.config.Parameters

import freechips.rocketchip.tilelink.{TLBundleA,TLBundleD,TLBundleE,TLEdgeOut}
import freechips.rocketchip.diplomacy.{AddressSet,IdRange,LazyModule, LazyModuleImp, TransferSizes}
import freechips.rocketchip.tilelink.{TLClientNode, TLClientParameters, TLMasterParameters, TLMasterPortParameters, TLArbiter}
import bus.tilelink.{TLParameters, TLPermissions, ClientMetadata}

case class ICacheParameters(
    nSets: Int = 64,
    nWays: Int = 4,
    rowBits: Int = 64,
    nTLBEntries: Int = 32,
    tagECC: Option[String] = None,
    dataECC: Option[String] = None,
    nSDQ: Int = 17,
    nRPQ: Int = 16,
    nMMIOs: Int = 1,
    blockBytes: Int = 64
)extends L1CacheParameters {

  def tagCode: Code = Code.fromString(tagECC)
  def dataCode: Code = Code.fromString(dataECC)
  def replacement = new RandomReplacement(nWays)
}

trait HasICacheParameters extends HasL1CacheParameters {
  val cacheParams = icacheParameters

  // the width of inner CPU data interface
  def cacheID = 0
  // RVC instruction length
  def RVCInsLen = 16

  // icache Queue
  def nMSHRs = 4
  val groupAlign = log2Up(FetchWidth * 4 * 2)
  def groupPC(pc: UInt): UInt = Cat(pc(PAddrBits-1, groupAlign), 0.U(groupAlign.W))

  // ICache MSHR settings

  require(isPow2(nSets), s"nSets($nSets) must be pow2")
  require(isPow2(nWays), s"nWays($nWays) must be pow2")
  require(full_divide(rowBits, wordBits), s"rowBits($rowBits) must be multiple of wordBits($wordBits)")
  require(full_divide(beatBits, rowBits), s"beatBits($beatBits) must be multiple of rowBits($rowBits)")
  // this is a VIPT L1 cache
  require(pgIdxBits >= untagBits, s"page aliasing problem: pgIdxBits($pgIdxBits) < untagBits($untagBits)")
}

abstract class ICacheBundle extends XSBundle
  with HasICacheParameters

abstract class ICacheModule(outer: ICache) extends LazyModuleImp(outer)
  with HasICacheParameters 
  with HasXSLog
  with ICacheBase


sealed class ICacheMetaBundle extends ICacheBundle
{
  val tag = UInt(tagBits.W)
}

sealed class ICacheDataBundle extends ICacheBundle
{
  val data = UInt(wordBits.W)
}

class ICacheReq extends ICacheBundle
{
  val addr = UInt(VAddrBits.W)
  val mask = UInt(PredictWidth.W)
}

class ICacheResp extends ICacheBundle
{
  val pc = UInt(VAddrBits.W)
  val data = UInt((FetchWidth * 32).W)
  val mask = UInt(PredictWidth.W)
  val ipf = Bool()
}


class ICacheIO(edge: TLEdgeOut) extends ICacheBundle
{
  val req = Flipped(DecoupledIO(new ICacheReq))
  val resp = DecoupledIO(new ICacheResp)
  val tlb = new BlockTlbRequestIO
  val flush = Input(UInt(2.W))
}

/* ------------------------------------------------------------
 * The 3-stage pipeline register
 * ------------------------------------------------------------
 */
trait ICacheBase extends HasICacheParameters
{
  //----------------------------
  //    Stage 1
  //----------------------------
  val s1_valid = WireInit(false.B)
  val s1_req_pc = Wire(UInt(VAddrBits.W))
  val s1_req_mask = Wire(UInt(PredictWidth.W))
  val s1_fire = WireInit(false.B)

  //----------------------------
  //    Stage 2
  //----------------------------
  val s2_valid = RegInit(false.B)
  val s2_req_pc = RegEnable(next = s1_req_pc,init = 0.U, enable = s1_fire)
  val s2_req_mask = RegEnable(next = s1_req_mask,init = 0.U, enable = s1_fire)
  val s2_ready = WireInit(false.B)
  val s2_fire = WireInit(false.B)

  //----------------------------
  //    Stage 3
  //----------------------------
  val s3_valid = RegInit(false.B)
  val s3_req_pc = RegEnable(next = s2_req_pc,init = 0.U, enable = s2_fire)
  val s3_req_mask = RegEnable(next = s2_req_mask,init = 0.U, enable = s2_fire)
  val s3_ready = WireInit(false.B)

}

/* ------------------------------------------------------------
 * This module is the Top tilelink module of Icache
 * ------------------------------------------------------------
 */
class ICache()(implicit p: Parameters) extends LazyModule
  with HasICacheParameters
{
  val clientParameters = TLMasterPortParameters.v1(
    Seq(TLMasterParameters.v1(
      name = "icache"))
  )
  val clientNode = TLClientNode(Seq(clientParameters))
  lazy val module = new ICacheImp(this)
  
}


/* ------------------------------------------------------------
 * This module is a SRAM with 4-way associated mapping
 * The hardware implementation of ICache
 * ------------------------------------------------------------
 */
class ICacheImp(outer: ICache) extends ICacheModule(outer)
{
  // cut a cacheline into a fetch packet
  def cutHelper(sourceVec: Vec[UInt], startPtr: UInt, mask: UInt): UInt = {
    val sourceVec_16bit = Wire(Vec(blockWords * 4,UInt(RVCInsLen.W)))
    (0 until blockWords).foreach{ i =>
      (0 until 4).foreach{ j =>
        sourceVec_16bit(i*4 + j) := sourceVec(i)(j*16+15, j*16)
      }
    }
    val cutPacket = WireInit(VecInit(Seq.fill(blockWords * 2){0.U(RVCInsLen.W)}))
    (0 until blockWords * 2).foreach{ i =>
      cutPacket(i) := Mux(mask(i).asBool,sourceVec_16bit(startPtr + i.U),0.U)
    }
    cutPacket.asUInt
  }

  // generate the one hot code according to a UInt between 0-8
  def PriorityMask(sourceVec: UInt) : UInt = {
    val oneHot = Mux(sourceVec >= 8.U, "b1000".U,
             Mux(sourceVec >= 4.U, "b0100".U,
             Mux(sourceVec >= 2.U, "b0010".U, "b0001".U)))
    oneHot
  }


  val (bus, edge) = outer.clientNode.out.head
  require(bus.d.bits.data.getWidth == l1BusDataWidth, "ICache: tilelink width does not match")
  val io = IO(new ICacheIO(edge))
  val (_, _, refill_done, refill_cnt) = edge.count(bus.d)

  //----------------------------
  //    Memory Part
  //----------------------------
  val metaArray = Module(new SRAMTemplate(new ICacheMetaBundle, set=nSets, way=nWays, shouldReset = true))
  val dataArray = List.fill(blockWords){ Module(new SRAMTemplate(new ICacheDataBundle, set=nSets, way = nWays))}
  // 256-bit valid
  val validArray = RegInit(0.U((nSets * nWays).W)) 

  //----------------------------
  //    Stage 1
  //----------------------------
  s1_valid := io.req.fire()
  s1_req_pc := io.req.bits.addr
  s1_req_mask := io.req.bits.mask
  s2_ready := WireInit(false.B)
  s1_fire := s1_valid && (s2_ready || io.flush(0))
  
  // SRAM(Meta and Data) read request
  val s1_idx = get_idx(s1_req_pc)
  metaArray.io.r.req.valid := s1_valid
  metaArray.io.r.req.bits.apply(setIdx=s1_idx)
  for(b <- 0 until blockWords){
    dataArray(b).io.r.req.valid := s1_valid
    dataArray(b).io.r.req.bits.apply(setIdx=s1_idx)
  }
  XSDebug("[Stage 1] v : r : f  (%d  %d  %d)  request pc: 0x%x  mask: %b\n",s1_valid,s2_ready,s1_fire,s1_req_pc,s1_req_mask)
  XSDebug("[Stage 1] index: %d\n",s1_idx)
  
  
  //----------------------------
  //    Stage 2
  //----------------------------
  val s2_idx = get_idx(s2_req_pc)
  val s2_tlb_resp = WireInit(io.tlb.resp.bits)
  val s2_tag = get_tag(s2_tlb_resp.paddr)
  val s2_hit = WireInit(false.B)
  s2_fire := s2_valid && s3_ready && !io.flush(0) && io.tlb.resp.fire()
  when(io.flush(0)) {s2_valid := s1_fire}
  .elsewhen(s1_fire) { s2_valid := s1_valid}
  .elsewhen(s2_fire) { s2_valid := false.B}

  // SRAM(Meta and Data) read reseponse
  val metas = metaArray.io.r.resp.asTypeOf(Vec(nWays,new ICacheMetaBundle))
  val datas =dataArray.map(b => RegEnable(next=b.io.r.resp.asTypeOf(Vec(nWays,new ICacheDataBundle)), enable=s2_fire))

  val validMeta = Cat((0 until nWays).map{w => validArray(Cat(s2_idx, w.U(2.W)))}.reverse).asUInt

  // hit check and generate victim cacheline mask
  val hitVec = VecInit((0 until nWays).map{w => metas(w).tag === s2_tag && validMeta(w) === 1.U})
  val victimWayMask = (1.U << LFSR64()(log2Up(nWays)-1,0))
  val invalidVec = ~validMeta
  val hasInvalidWay = invalidVec.orR
  val refillInvalidWaymask = PriorityMask(invalidVec)
  
  val waymask = Mux(s2_hit, hitVec.asUInt, Mux(hasInvalidWay, refillInvalidWaymask, victimWayMask))
 
  s2_hit := ParallelOR(hitVec) || s2_tlb_resp.excp.pf.instr
  s2_ready := s2_fire || !s2_valid || io.flush(0)

  XSDebug("[Stage 2] v : r : f  (%d  %d  %d)  pc: 0x%x  mask: %b\n",s2_valid,s3_ready,s2_fire,s2_req_pc,s2_req_mask)
  XSDebug(p"[Stage 2] tlb req:  v ${io.tlb.req.valid} r ${io.tlb.req.ready} ${io.tlb.req.bits}\n")
  XSDebug(p"[Stage 2] tlb resp: v ${io.tlb.resp.valid} r ${io.tlb.resp.ready} ${s2_tlb_resp}\n")
  XSDebug("[Stage 2] tag: %x  hit:%d\n",s2_tag,s2_hit)
  XSDebug("[Stage 2] validMeta: %b  victimWayMaks:%b   invalidVec:%b    hitVec:%b    waymask:%b \n",validMeta,victimWayMask,invalidVec.asUInt,hitVec.asUInt,waymask.asUInt)
  
  
  //----------------------------
  //    Stage 3
  //----------------------------
  val s3_tlb_resp = RegEnable(next = s2_tlb_resp, init = 0.U.asTypeOf(new TlbResp), enable = s2_fire)
  val s3_data = datas
  val s3_tag = RegEnable(s2_tag, s2_fire)
  val s3_hit = RegEnable(next=s2_hit,init=false.B,enable=s2_fire)
  val s3_wayMask = RegEnable(next=waymask,init=0.U,enable=s2_fire)
  val s3_miss = s3_valid && !s3_hit
  when(io.flush(1)) { s3_valid := false.B }
  .elsewhen(s2_fire) { s3_valid := s2_valid }
  .elsewhen(io.resp.fire()) { s3_valid := false.B } 
  val refillDataReg = Reg(Vec(refillCycles,UInt(beatBits.W)))

  // icache hit 
  // simply cut the hit cacheline
  val dataHitWay = s3_data.map(b => Mux1H(s3_wayMask,b).asUInt)
  val outPacket =  Wire(UInt((FetchWidth * 32).W))
  outPacket := cutHelper(VecInit(dataHitWay),s3_req_pc(5,1).asUInt,s3_req_mask.asUInt)
  
  val waitForRefillDone = cacheflushed

<<<<<<< HEAD
  //ICache MissQueue
  val icacheMissQueue = Module(new IcacheMissQueue(edge))
  val blocking = RegInit(false.B)
  icacheMissQueue.io.req.valid := s3_miss && (io.flush === 0.U) && !blocking//TODO: specificate flush condition
  icacheMissQueue.io.req.bits.apply(missAddr=s3_tlb_resp.paddr,missWaymask=s3_wayMask)
  icacheMissQueue.io.resp.ready := io.resp.ready
  icacheMissQueue.io.flush := io.flush(1)

  when(icacheMissQueue.io.req.fire()){blocking := true.B}
  .elsewhen(icacheMissQueue.io.resp.fire()){blocking := false.B}
=======
  //icache miss
  val s_idle :: s_memReadReq :: s_memReadResp :: s_wait_resp :: Nil = Enum(4)
  val state = RegInit(s_idle)
  val readBeatCnt = Counter(refillCycles)

  //pipeline flush register
  val needFlush = RegInit(false.B)
  when(io.flush(1) && (state =/= s_idle) && (state =/= s_wait_resp)){ needFlush := true.B }
  .elsewhen((state=== s_wait_resp) && needFlush){ needFlush := false.B }
>>>>>>> d27b07e3

  //cache flush register
  val icacheFlush = WireInit(false.B)
  val cacheflushed = RegInit(false.B)
  BoringUtils.addSink(icacheFlush, "FenceI")
  XSDebug("[Fence.i] icacheFlush:%d, cacheflushed:%d\n",icacheFlush,cacheflushed)
<<<<<<< HEAD
  when(icacheFlush && blocking && !icacheMissQueue.io.resp.valid){ cacheflushed := true.B}
  .elsewhen(icacheMissQueue.io.resp.valid && cacheflushed) {cacheflushed := false.B }
=======
  when(icacheFlush && (state =/= s_idle) && (state =/= s_wait_resp)){ cacheflushed := true.B}
  .elsewhen((state=== s_wait_resp) && cacheflushed) {cacheflushed := false.B }

  val waitForRefillDone = needFlush || cacheflushed

  // state change to wait for a cacheline refill
  val countFull = readBeatCnt.value === (refillCycles - 1).U
  switch(state){
    is(s_idle){
      when(s3_miss && io.flush === 0.U){
        state := s_memReadReq
        readBeatCnt.value := 0.U
      }
    }


    // memory request
    is(s_memReadReq){ 
      when(bus.a.fire()){ 
        state := s_memReadResp
      }
    }

    is(s_memReadResp){
      when (edge.hasData(bus.d.bits) && bus.d.fire()) {
        readBeatCnt.inc()
	      refillDataReg(readBeatCnt.value) := bus.d.bits.data
        when(countFull){
          assert(refill_done, "refill not done!")
          state := s_wait_resp
        }
      }
    }

    is(s_wait_resp){
      when(io.resp.fire() || needFlush ){state := s_idle}
    }

  }
>>>>>>> d27b07e3

  //TODO: Prefetcher

  //refill write
  //meta
  val metaWrite = Wire(new ICacheMetaBundle)
<<<<<<< HEAD
  val wayNum = OHToUInt(waymask)
  val validPtr = Cat(get_idx(s3_req_pc),wayNum)
  val metaWriteReq = icacheMissQueue.io.meta_write.bits
  icacheMissQueue.io.meta_write.ready := true.B
  //metaWrite.tag := get_tag(s3_req_pc)     
=======
  val refillFinalOneBeat = (state === s_memReadResp) && bus.d.fire() && refill_done
  val wayNum = OHToUInt(s3_wayMask.asTypeOf(Vec(nWays,Bool())))
  val validPtr = Cat(get_idx(s3_req_pc),wayNum)
>>>>>>> d27b07e3
  metaWrite.tag := s3_tag
  metaArray.io.w.req.valid := icacheMissQueue.io.meta_write.valid
  metaArray.io.w.req.bits.apply(data=metaWriteReq.meta_write_tag.asTypeOf(new ICacheMetaBundle), 
                                setIdx=metaWriteReq.meta_write_idx, waymask=metaWriteReq.meta_write_waymask)

  when(icacheMissQueue.io.meta_write.valid && !cacheflushed){
    validArray := validArray.bitSet(validPtr, true.B)
  }

  //data
  icacheMissQueue.io.refill.ready := true.B
  val refillReq = icacheMissQueue.io.refill.bits
  val refillData = refillReq.refill_data.asTypeOf(Vec(blockWords,new ICacheDataBundle))
  for(b <- 0 until blockWords){
      dataArray(b).io.w.req.valid := icacheMissQueue.io.refill.valid
      dataArray(b).io.w.req.bits.apply(   setIdx=refillReq.refill_idx, 
                                          data=refillData(b), 
                                          waymask=refillReq.refill_waymask)

  }

  //icache flush: only flush valid Array register
  when(icacheFlush){ validArray := 0.U }

  val refillDataVec = icacheMissQueue.io.resp.bits.asTypeOf(Vec(blockWords,UInt(wordBits.W)))
  val refillDataOut = cutHelper(refillDataVec, s3_req_pc(5,1),s3_req_mask )

  s3_ready := ((io.resp.fire() || !s3_valid) && !blocking) || (blocking && icacheMissQueue.io.resp.valid)

  //TODO: coherence
  XSDebug("[Stage 3] valid:%d   pc: 0x%x  mask: %b ipf:%d\n",s3_valid,s3_req_pc,s3_req_mask,s3_tlb_resp.excp.pf.instr)
  XSDebug("[Stage 3] hit:%d  miss:%d  waymask:%x \n",s3_hit,s3_miss,s3_wayMask.asUInt)
  XSDebug("[Stage 3] tag: %x    idx: %d\n",s3_tag,get_idx(s3_req_pc))
  XSDebug(p"[Stage 3] tlb resp: ${s3_tlb_resp}\n")
  XSDebug("[Chanel A] valid:%d  ready:%d\n",bus.a.valid,bus.a.ready)
  XSDebug("[Chanel D] valid:%d  ready:%d  data:%x  \n",bus.d.valid,bus.d.ready,bus.d.bits.data)
  XSDebug("[Stage 3] ---------Hit Way--------- \n")
  for(i <- 0 until blockWords){
      XSDebug("[Stage 3] %x\n",dataHitWay(i))
  }
  XSDebug("[Stage 3] outPacket :%x\n",outPacket)
  XSDebug("[Stage 3] refillDataOut :%x\n",refillDataOut)

  //----------------------------
  //    Out Put
  //----------------------------
  //icache request
  val dataArrayReadyVec = dataArray.map(b => b.io.r.req.ready)
  io.req.ready := metaArray.io.r.req.ready && ParallelOR(dataArrayReadyVec) && s2_ready
  
  //icache response: to pre-decoder
  io.resp.valid := s3_valid && (s3_hit || icacheMissQueue.io.resp.valid)
  io.resp.bits.data := Mux((s3_valid && s3_hit),outPacket,refillDataOut)
  io.resp.bits.mask := s3_req_mask
  io.resp.bits.pc := s3_req_pc
  io.resp.bits.ipf := s3_tlb_resp.excp.pf.instr

  //to itlb
  io.tlb.resp.ready := s3_ready
  io.tlb.req.valid := s2_valid
  io.tlb.req.bits.vaddr := s2_req_pc
  io.tlb.req.bits.cmd := TlbCmd.exec
  io.tlb.req.bits.roqIdx := DontCare
  io.tlb.req.bits.debug.pc := s2_req_pc
  io.tlb.req.bits.debug.lsroqIdx := DontCare
  
  //tilelink
  bus.b.ready := true.B
  bus.c.valid := false.B
  bus.e.valid := false.B
<<<<<<< HEAD
  bus.a <> icacheMissQueue.io.mem_acquire
  icacheMissQueue.io.mem_grant <> bus.d
=======
  bus.a.valid := (state === s_memReadReq)
  val memTileReq  = edge.Get(
    fromSource      = cacheID.U,
    toAddress       = groupPC(s3_tlb_resp.paddr),
    lgSize          = (log2Up(cacheParams.blockBytes)).U )._2 
  bus.a.bits :=   memTileReq
  bus.d.ready := true.B
>>>>>>> d27b07e3

  XSDebug("[flush] flush_0:%d  flush_1:%d\n",io.flush(0),io.flush(1))

  //Performance Counter
  if (!env.FPGAPlatform ) {
    ExcitingUtils.addSource( s3_valid && !blocking, "perfCntIcacheReqCnt", Perf)
    ExcitingUtils.addSource( s3_valid && !blocking && s3_miss, "perfCntIcacheMissCnt", Perf)
  }
}
<|MERGE_RESOLUTION|>--- conflicted
+++ resolved
@@ -272,7 +272,6 @@
   
   val waitForRefillDone = cacheflushed
 
-<<<<<<< HEAD
   //ICache MissQueue
   val icacheMissQueue = Module(new IcacheMissQueue(edge))
   val blocking = RegInit(false.B)
@@ -283,84 +282,25 @@
 
   when(icacheMissQueue.io.req.fire()){blocking := true.B}
   .elsewhen(icacheMissQueue.io.resp.fire()){blocking := false.B}
-=======
-  //icache miss
-  val s_idle :: s_memReadReq :: s_memReadResp :: s_wait_resp :: Nil = Enum(4)
-  val state = RegInit(s_idle)
-  val readBeatCnt = Counter(refillCycles)
-
-  //pipeline flush register
-  val needFlush = RegInit(false.B)
-  when(io.flush(1) && (state =/= s_idle) && (state =/= s_wait_resp)){ needFlush := true.B }
-  .elsewhen((state=== s_wait_resp) && needFlush){ needFlush := false.B }
->>>>>>> d27b07e3
 
   //cache flush register
   val icacheFlush = WireInit(false.B)
   val cacheflushed = RegInit(false.B)
   BoringUtils.addSink(icacheFlush, "FenceI")
   XSDebug("[Fence.i] icacheFlush:%d, cacheflushed:%d\n",icacheFlush,cacheflushed)
-<<<<<<< HEAD
   when(icacheFlush && blocking && !icacheMissQueue.io.resp.valid){ cacheflushed := true.B}
   .elsewhen(icacheMissQueue.io.resp.valid && cacheflushed) {cacheflushed := false.B }
-=======
-  when(icacheFlush && (state =/= s_idle) && (state =/= s_wait_resp)){ cacheflushed := true.B}
-  .elsewhen((state=== s_wait_resp) && cacheflushed) {cacheflushed := false.B }
-
-  val waitForRefillDone = needFlush || cacheflushed
-
-  // state change to wait for a cacheline refill
-  val countFull = readBeatCnt.value === (refillCycles - 1).U
-  switch(state){
-    is(s_idle){
-      when(s3_miss && io.flush === 0.U){
-        state := s_memReadReq
-        readBeatCnt.value := 0.U
-      }
-    }
-
-
-    // memory request
-    is(s_memReadReq){ 
-      when(bus.a.fire()){ 
-        state := s_memReadResp
-      }
-    }
-
-    is(s_memReadResp){
-      when (edge.hasData(bus.d.bits) && bus.d.fire()) {
-        readBeatCnt.inc()
-	      refillDataReg(readBeatCnt.value) := bus.d.bits.data
-        when(countFull){
-          assert(refill_done, "refill not done!")
-          state := s_wait_resp
-        }
-      }
-    }
-
-    is(s_wait_resp){
-      when(io.resp.fire() || needFlush ){state := s_idle}
-    }
-
-  }
->>>>>>> d27b07e3
 
   //TODO: Prefetcher
 
   //refill write
   //meta
   val metaWrite = Wire(new ICacheMetaBundle)
-<<<<<<< HEAD
-  val wayNum = OHToUInt(waymask)
+  val wayNum = OHToUInt(s3_wayMask.asTypeOf(Vec(nWays,Bool())))
   val validPtr = Cat(get_idx(s3_req_pc),wayNum)
   val metaWriteReq = icacheMissQueue.io.meta_write.bits
   icacheMissQueue.io.meta_write.ready := true.B
   //metaWrite.tag := get_tag(s3_req_pc)     
-=======
-  val refillFinalOneBeat = (state === s_memReadResp) && bus.d.fire() && refill_done
-  val wayNum = OHToUInt(s3_wayMask.asTypeOf(Vec(nWays,Bool())))
-  val validPtr = Cat(get_idx(s3_req_pc),wayNum)
->>>>>>> d27b07e3
   metaWrite.tag := s3_tag
   metaArray.io.w.req.valid := icacheMissQueue.io.meta_write.valid
   metaArray.io.w.req.bits.apply(data=metaWriteReq.meta_write_tag.asTypeOf(new ICacheMetaBundle), 
@@ -431,18 +371,8 @@
   bus.b.ready := true.B
   bus.c.valid := false.B
   bus.e.valid := false.B
-<<<<<<< HEAD
   bus.a <> icacheMissQueue.io.mem_acquire
   icacheMissQueue.io.mem_grant <> bus.d
-=======
-  bus.a.valid := (state === s_memReadReq)
-  val memTileReq  = edge.Get(
-    fromSource      = cacheID.U,
-    toAddress       = groupPC(s3_tlb_resp.paddr),
-    lgSize          = (log2Up(cacheParams.blockBytes)).U )._2 
-  bus.a.bits :=   memTileReq
-  bus.d.ready := true.B
->>>>>>> d27b07e3
 
   XSDebug("[flush] flush_0:%d  flush_1:%d\n",io.flush(0),io.flush(1))
 
