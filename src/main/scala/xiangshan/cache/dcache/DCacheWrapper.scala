--- conflicted
+++ resolved
@@ -26,13 +26,9 @@
 import freechips.rocketchip.tilelink._
 import freechips.rocketchip.util.{BundleFieldBase, UIntToOH1}
 import device.RAMHelper
-<<<<<<< HEAD
 import huancun.{AliasField, AliasKey, DirtyField, PreferCacheField, PrefetchField, DsidField}
-=======
-import huancun.{AliasField, AliasKey, DirtyField, PreferCacheField, PrefetchField}
 import mem.{AddPipelineReg}
 
->>>>>>> bd1f1bf3
 import scala.math.max
 
 // DCache specific parameters
@@ -597,14 +593,10 @@
   bus.c     <> wb.io.mem_release
   wb.io.release_wakeup := refillPipe.io.release_wakeup
   wb.io.release_update := mainPipe.io.release_update
-<<<<<<< HEAD
-  io.lsu.release.valid := bus.c.fire()
-  io.lsu.release.bits.paddr := bus.c.bits.address
-  wb.io.hartid <> io.hartid      // add hartid to tilelinkC by writebackqueue
-=======
   io.lsu.release.valid := RegNext(bus.c.fire())
   io.lsu.release.bits.paddr := RegNext(bus.c.bits.address)
->>>>>>> bd1f1bf3
+
+  wb.io.hartid <> io.hartid      // add hartid to tilelinkC by writebackqueue
 
   // connect bus d
   missQueue.io.mem_grant.valid := false.B
