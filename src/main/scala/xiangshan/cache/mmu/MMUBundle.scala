--- conflicted
+++ resolved
@@ -677,11 +677,8 @@
     val tlb = Input(new TlbCsrBundle)
     val distribute_csr = Flipped(new DistributedCSRIO)
   }
-<<<<<<< HEAD
-  val perfEvents      = Output(new PerfEventsBundle(numPCntPtw))
+  
   val hartid =  Input(UInt(3.W))
-=======
->>>>>>> bd1f1bf3
 }
 
 class L2TlbMemReqBundle(implicit p: Parameters) extends PtwBundle {
