package xiangshan.backend.brq

import chisel3._
import chisel3.util._
import xiangshan._
import xiangshan.utils.XSInfo



class Brq extends XSModule {
  val io = IO(new Bundle() {
    // interrupt/exception happen, flush Brq
    val roqRedirect = Input(Valid(new Redirect))
    // receive branch/jump calculated target
    val exuRedirect = Vec(exuConfig.AluCnt + exuConfig.BruCnt, Flipped(ValidIO(new ExuOutput)))
    // from decode, branch insts enq
    val enqReqs = Vec(DecodeWidth, Flipped(DecoupledIO(new CfCtrl)))
    // to decode
    val brTags = Output(Vec(DecodeWidth, UInt(BrTagWidth.W)))
    val brMasks = Output(Vec(DecodeWidth, UInt(BrqSize.W)))
    // to roq
    val out = ValidIO(new ExuOutput)
    // misprediction, flush pipeline
    val redirect = Output(Valid(new Redirect))
  })

  class BrqEntry extends Bundle {
    // val pc = UInt(VAddrBits.W)
    val npc = UInt(VAddrBits.W)
<<<<<<< HEAD
    val redirect = new Redirect
    // val _type = UInt(2.W)
=======
    val exuOut = new ExuOutput
>>>>>>> 5da48f82
  }

  val brQueue = Reg(Vec(BrqSize, new BrqEntry))
  val brMask = RegInit(0.U(BrqSize.W))
  val wbFlags = RegInit(VecInit(Seq.fill(BrqSize)(false.B)))

  val headPtr, tailPtr = RegInit(0.U((BrTagWidth+1).W))

  def ptrToIndex(ptr: UInt): UInt = ptr.tail(1)
  def isEmpty(ptr1: UInt, ptr2: UInt): Bool = ptr1 === ptr2
  def isFull(ptr1: UInt, ptr2: UInt): Bool = (ptr1.head(1)=/=ptr2.head(1)) && (ptr1.tail(1)===ptr2.tail(1))


  // dequeue
  val headIdx = ptrToIndex(headPtr)
  val deqValid = wbFlags(headIdx)
  val deqEntry = brQueue(headIdx)

  val deqMask = (~Mux(deqValid, UIntToOH(headIdx), 0.U)).asUInt()
  val headPtrNext = WireInit(headPtr + deqValid)
  when(deqValid){
    wbFlags(headIdx) := false.B
  }
  headPtr := headPtrNext
  io.redirect.valid := deqValid && (deqEntry.npc =/= deqEntry.exuOut.redirect.target)
  io.redirect.bits := deqEntry.exuOut.redirect
  io.out.valid := deqValid
  io.out.bits := deqEntry.exuOut

  // branch insts enq
  var full = WireInit(isFull(headPtrNext, tailPtr))
  var tailPtrNext = WireInit(tailPtr)
  var brMaskNext = WireInit(brMask & deqMask)
  for(((enq, brMask), brTag) <- io.enqReqs.zip(io.brMasks).zip(io.brTags)){
    val tailIdx = ptrToIndex(tailPtrNext)
    enq.ready := !full
    brTag := tailIdx
    // TODO: check rvc and use predict npc
    // when(enq.fire()){ brQueue(tailIdx).npc := enq.bits.cf.pc + 4.U }
    when (enq.fire()) {
      brQueue(tailIdx).npc := enq.bits.cf.pnpc
    }
    brMaskNext = brMaskNext | Mux(enq.fire(), UIntToOH(tailIdx), 0.U)
    brMask := brMaskNext
    tailPtrNext = tailPtrNext + enq.fire()
    full = isFull(tailPtrNext, headPtrNext)
  }
  brMask := brMaskNext
  tailPtr := tailPtrNext

  // exu write back
  for(exuWb <- io.exuRedirect){
    when(exuWb.valid){
      wbFlags(exuWb.bits.uop.brTag) := true.B
      brQueue(exuWb.bits.uop.brTag).exuOut := exuWb.bits
    }
  }

  // when redirect, reset all regs
  when(io.roqRedirect.valid || io.redirect.valid){
    brMask := 0.U
    wbFlags.foreach(_ := false.B)
    headPtr := 0.U
    tailPtr := 0.U
  }




  // Debug info
  val debug_roq_redirect = io.roqRedirect.valid
  val debug_brq_redirect = io.redirect.valid && !debug_roq_redirect
  val debug_normal_mode = !(debug_roq_redirect || debug_brq_redirect)

  for(i <- 0 until DecodeWidth){
    XSInfo(
      debug_normal_mode,
      p"enq v:${io.enqReqs(i).valid} rdy:${io.enqReqs(i).ready} pc:${Hexadecimal(io.enqReqs(i).bits.cf.pc)}" +
        p" brMask:${Binary(io.brMasks(i))} brTag:${io.brTags(i)}\n"
    )
  }

  XSInfo(debug_roq_redirect, "roq redirect, flush brq\n")
  XSInfo(debug_brq_redirect, p"brq redirect, target:${Hexadecimal(io.redirect.bits.target)}\n")
}<|MERGE_RESOLUTION|>--- conflicted
+++ resolved
@@ -27,12 +27,7 @@
   class BrqEntry extends Bundle {
     // val pc = UInt(VAddrBits.W)
     val npc = UInt(VAddrBits.W)
-<<<<<<< HEAD
-    val redirect = new Redirect
-    // val _type = UInt(2.W)
-=======
     val exuOut = new ExuOutput
->>>>>>> 5da48f82
   }
 
   val brQueue = Reg(Vec(BrqSize, new BrqEntry))
