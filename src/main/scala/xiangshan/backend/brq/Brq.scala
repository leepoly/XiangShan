--- conflicted
+++ resolved
@@ -176,16 +176,6 @@
       stateQueue(wbIdx) := s_wb
       brQueue(wbIdx).exuOut := exuWb.bits
       brQueue(wbIdx).misPred := brQueue(wbIdx).npc =/= exuWb.bits.redirect.target
-<<<<<<< HEAD
-      brQueue(wbIdx).exuOut.redirect.hist := exuWb.bits.uop.cf.hist
-      // brQueue(wbIdx).exuOut.redirect.btbVictimWay := exuWb.bits.uop.cf.btbVictimWay
-      brQueue(wbIdx).exuOut.redirect.btbPredCtr := exuWb.bits.uop.cf.btbPredCtr
-      brQueue(wbIdx).exuOut.redirect.btbHitWay := exuWb.bits.uop.cf.btbHitWay
-      brQueue(wbIdx).exuOut.redirect.tageMeta := exuWb.bits.uop.cf.tageMeta
-      brQueue(wbIdx).exuOut.redirect.rasSp := exuWb.bits.uop.cf.rasSp
-      brQueue(wbIdx).exuOut.redirect.rasTopCtr := exuWb.bits.uop.cf.rasTopCtr
-      brQueue(wbIdx).exuOut.redirect.fetchIdx := exuWb.bits.uop.cf.fetchOffset << 2.U
-=======
       // brQueue(wbIdx).exuOut.redirect.hist := exuWb.bits.uop.cf.hist
       // brQueue(wbIdx).exuOut.redirect.btbVictimWay := exuWb.bits.uop.cf.btbVictimWay
       // brQueue(wbIdx).exuOut.redirect.btbPredCtr := exuWb.bits.uop.cf.btbPredCtr
@@ -195,7 +185,6 @@
       // brQueue(wbIdx).exuOut.redirect.rasTopCtr := exuWb.bits.uop.cf.rasTopCtr
       // brQueue(wbIdx).exuOut.redirect.fetchIdx := exuWb.bits.uop.cf.fetchOffset << 2.U
       brQueue(wbIdx).exuOut.redirect := exuWb.bits.redirect
->>>>>>> b2f63cfe
     }
   }
 
