--- conflicted
+++ resolved
@@ -341,8 +341,8 @@
       debug_microOp(wbIdx).diffTestDebugLrScValid := io.exeWbResults(i).bits.uop.diffTestDebugLrScValid
       debug_exuData(wbIdx) := io.exeWbResults(i).bits.data
       debug_exuDebug(wbIdx) := io.exeWbResults(i).bits.debug
-      microOp(wbIdx).debugInfo.issueTime := io.exeWbResults(i).bits.uop.debugInfo.issueTime
-      microOp(wbIdx).debugInfo.writebackTime := io.exeWbResults(i).bits.uop.debugInfo.writebackTime
+      debug_microOp(wbIdx).debugInfo.issueTime := io.exeWbResults(i).bits.uop.debugInfo.issueTime
+      debug_microOp(wbIdx).debugInfo.writebackTime := io.exeWbResults(i).bits.uop.debugInfo.writebackTime
 
       val debug_Uop = debug_microOp(wbIdx)
       XSInfo(true.B,
@@ -673,26 +673,23 @@
     if(i % 4 == 3) XSDebug(false, true.B, "\n")
   }
 
-<<<<<<< HEAD
-  XSPerf("utilization", PopCount(valid))
-  XSPerf("commitInstr", PopCount(io.commits.map(c => c.valid && !c.bits.isWalk)))
-  XSPerf("commitInstrLoad", PopCount(io.commits.map(c => c.valid && !c.bits.isWalk && c.bits.uop.ctrl.commitType === CommitType.LOAD)))
-  XSPerf("commitInstrStore", PopCount(io.commits.map(c => c.valid && !c.bits.isWalk && c.bits.uop.ctrl.commitType === CommitType.STORE)))
+  XSPerf("utilization", PopCount((0 until RoqSize).map(valid(_))))
+  XSPerf("commitInstr", Mux(io.commits.isWalk, 0.U, PopCount(io.commits.valid)))
+  XSPerf("commitInstrLoad", Mux(io.commits.isWalk, 0.U, PopCount(io.commits.valid.zip(io.commits.info.map(_.commitType)).map{ case (v, t) => v && t === CommitType.LOAD})))
+  XSPerf("commitInstrStore", Mux(io.commits.isWalk, 0.U, PopCount(io.commits.valid.zip(io.commits.info.map(_.commitType)).map{ case (v, t) => v && t === CommitType.STORE})))
   XSPerf("writeback", PopCount((0 until RoqSize).map(i => valid(i) && writebacked(i))))
   // XSPerf("enqInstr", PopCount(io.dp1Req.map(_.fire())))
   // XSPerf("d2rVnR", PopCount(io.dp1Req.map(p => p.valid && !p.ready)))
-  XSPerf("walkInstr", PopCount(io.commits.map(c => c.valid && c.bits.isWalk)))
+  XSPerf("walkInstr", Mux(io.commits.isWalk, PopCount(io.commits.valid), 0.U))
   XSPerf("walkCycle", state === s_walk || state === s_extrawalk)
-  val deqNotWritebacked = valid(deqPtr) && !writebacked(deqPtr)
-  val deqUopCommitType = deqUop.ctrl.commitType
-  XSPerf("waitIntCycle", deqNotWritebacked && deqUopCommitType === CommitType.INT)
-  XSPerf("waitFpCycle", deqNotWritebacked && deqUopCommitType === CommitType.FP)
+  val deqNotWritebacked = valid(deqPtr.value) && !writebacked(deqPtr.value)
+  val deqUopCommitType = io.commits.info(0).commitType
+  XSPerf("waitNormalCycle", deqNotWritebacked && deqUopCommitType === CommitType.NORMAL)
+  XSPerf("waitBranchCycle", deqNotWritebacked && deqUopCommitType === CommitType.BRANCH)
   XSPerf("waitLoadCycle", deqNotWritebacked && deqUopCommitType === CommitType.LOAD)
   XSPerf("waitStoreCycle", deqNotWritebacked && deqUopCommitType === CommitType.STORE)
-  XSPerf("roqHeadPC", deqUop.cf.pc)
-
-=======
->>>>>>> c9caf8e0
+  XSPerf("roqHeadPC", io.commits.info(0).pc)
+
   val id = roqDebugId()
   val difftestIntrNO = WireInit(0.U(XLEN.W))
   val difftestCause = WireInit(0.U(XLEN.W))
@@ -770,10 +767,6 @@
     ExcitingUtils.addSource(RegNext(trapPC), "trapPC")
     ExcitingUtils.addSource(RegNext(GTimer()), "trapCycleCnt")
     ExcitingUtils.addSource(RegNext(instrCnt), "trapInstrCnt")
-<<<<<<< HEAD
-=======
-    ExcitingUtils.addSource(state === s_walk || state === s_extrawalk, "perfCntCondRoqWalk", Perf)
->>>>>>> c9caf8e0
 
     if(EnableBPU){
       ExcitingUtils.addSource(hitTrap, "XSTRAP", ConnectionType.Debug)
