--- conflicted
+++ resolved
@@ -249,32 +249,6 @@
 
     // Trigger Regs
     // addr: 0-2 for store, 3-5 for load
-<<<<<<< HEAD
-
-
-    // TODO: load trigger, a total of 3
-      for (j <- 0 until 10) {
-        io.writeback(i).bits.uop.cf.trigger.triggerHitVec(j) := false.B
-        io.writeback(i).bits.uop.cf.trigger.triggerTiming(j) := false.B
-        if (lChainMapping.contains(j)) io.writeback(i).bits.uop.cf.trigger.triggerChainVec(j) := false.B
-      }
-    when(ldExeWbReqs(i).fire()){
-      // load data, we need to delay cmp for 1 cycle for better timing
-//      ldExeWbReqs(i).bits.data
-      // TriggerCmp(ldExeWbReqs(i).bits.data, DontCare, DontCare, DontCare) 
-      // load vaddr 
-//      ldExeWbReqs(i).bits.debug.vaddr
-      // TriggerCmp(ldExeWbReqs(i).bits.debug.vaddr, DontCare, DontCare, DontCare)
-      for (j <- 0 until 3) {
-        val hit = Mux(tdata(j+3).select, TriggerCmp(ldExeWbReqs(i).bits.data, tdata(j+3).tdata2, tdata(j+3).matchType, tEnable(j+3)),
-          TriggerCmp(ldExeWbReqs(i).bits.debug.vaddr, tdata(j+3).tdata2, tdata(j+3).matchType, tEnable(j+3)))
-        // TODO (1) pick out vaddr cmp. put it in earlier stages of pipeline
-        // TODO (2) kandiao load data and hit on load instr
-        io.writeback(i).bits.uop.cf.trigger.triggerHitVec(lTriggerMapping(j)) := hit
-        io.writeback(i).bits.uop.cf.trigger.triggerTiming(lTriggerMapping(j)) := hit && tdata(j+3).timing
-        if (lChainMapping.contains(j)) io.writeback(i).bits.uop.cf.trigger.triggerChainVec(lChainMapping(j)) := hit && tdata(j+3).chain
-      }
-=======
     for (j <- 0 until 10) {
       io.writeback(i).bits.uop.cf.trigger.triggerHitVec(j) := false.B
       io.writeback(i).bits.uop.cf.trigger.triggerTiming(j) := false.B
@@ -288,7 +262,6 @@
       io.writeback(i).bits.uop.cf.trigger.triggerHitVec(lTriggerMapping(j)) := hit
       io.writeback(i).bits.uop.cf.trigger.triggerTiming(lTriggerMapping(j)) := hit && tdata(j+3).timing
       if (lChainMapping.contains(j)) io.writeback(i).bits.uop.cf.trigger.triggerChainVec(lChainMapping(j)) := hit && tdata(j+3).chain
->>>>>>> a4047ed0
     }
   }
 
