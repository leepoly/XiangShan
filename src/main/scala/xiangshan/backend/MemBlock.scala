/***************************************************************************************
* Copyright (c) 2020-2021 Institute of Computing Technology, Chinese Academy of Sciences
* Copyright (c) 2020-2021 Peng Cheng Laboratory
*
* XiangShan is licensed under Mulan PSL v2.
* You can use this software according to the terms and conditions of the Mulan PSL v2.
* You may obtain a copy of Mulan PSL v2 at:
*          http://license.coscl.org.cn/MulanPSL2
*
* THIS SOFTWARE IS PROVIDED ON AN "AS IS" BASIS, WITHOUT WARRANTIES OF ANY KIND,
* EITHER EXPRESS OR IMPLIED, INCLUDING BUT NOT LIMITED TO NON-INFRINGEMENT,
* MERCHANTABILITY OR FIT FOR A PARTICULAR PURPOSE.
*
* See the Mulan PSL v2 for more details.
***************************************************************************************/

package xiangshan.backend

import chipsalliance.rocketchip.config.Parameters
import chisel3._
import chisel3.util._
import freechips.rocketchip.diplomacy.{LazyModule, LazyModuleImp}
import freechips.rocketchip.tile.HasFPUParameters
import utils._
import xiangshan._
import xiangshan.backend.exu.StdExeUnit
import xiangshan.backend.fu._
import xiangshan.backend.rob.RobLsqIO
import xiangshan.cache._
import xiangshan.cache.mmu.{BTlbPtwIO, TLB, TlbReplace}
import xiangshan.mem._

class Std(implicit p: Parameters) extends FunctionUnit {
  io.in.ready := true.B
  io.out.valid := io.in.valid
  io.out.bits.uop := io.in.bits.uop
  io.out.bits.data := io.in.bits.src(0)
}

class MemBlock()(implicit p: Parameters) extends LazyModule
  with HasXSParameter with HasWritebackSource {

  val dcache = LazyModule(new DCacheWrapper())
  val uncache = LazyModule(new Uncache())

  lazy val module = new MemBlockImp(this)

  override val writebackSourceParams: Seq[WritebackSourceParams] = {
    val params = new WritebackSourceParams
    params.exuConfigs = (loadExuConfigs ++ storeExuConfigs).map(cfg => Seq(cfg))
    Seq(params)
  }
  override lazy val writebackSourceImp: HasWritebackSourceImp = module
}

class MemBlockImp(outer: MemBlock) extends LazyModuleImp(outer)
  with HasXSParameter
  with HasFPUParameters
  with HasWritebackSourceImp
  with HasPerfEvents
{

  val io = IO(new Bundle {
    val hartId = Input(UInt(8.W))
    val redirect = Flipped(ValidIO(new Redirect))
    // in
    val issue = Vec(exuParameters.LsExuCnt + exuParameters.StuCnt, Flipped(DecoupledIO(new ExuInput)))
    val loadFastMatch = Vec(exuParameters.LduCnt, Input(UInt(exuParameters.LduCnt.W)))
    val rsfeedback = Vec(exuParameters.LsExuCnt, new MemRSFeedbackIO)
    val stIssuePtr = Output(new SqPtr())
    // out
    val writeback = Vec(exuParameters.LsExuCnt + exuParameters.StuCnt, DecoupledIO(new ExuOutput))
    val otherFastWakeup = Vec(exuParameters.LduCnt + 2 * exuParameters.StuCnt, ValidIO(new MicroOp))
    // misc
    val stIn = Vec(exuParameters.StuCnt, ValidIO(new ExuInput))
    val memoryViolation = ValidIO(new Redirect)
    val ptw = new BTlbPtwIO(exuParameters.LduCnt + exuParameters.StuCnt)
    val sfence = Input(new SfenceBundle)
    val tlbCsr = Input(new TlbCsrBundle)
    val fenceToSbuffer = Flipped(new FenceToSbuffer)
    val enqLsq = new LsqEnqIO
    val memPredUpdate = Vec(exuParameters.StuCnt, Input(new MemPredUpdateReq))
    val lsqio = new Bundle {
      val exceptionAddr = new ExceptionAddrIO // to csr
      val rob = Flipped(new RobLsqIO) // rob to lsq
    }
    val csrCtrl = Flipped(new CustomCSRCtrlIO)
    val csrUpdate = new DistributedCSRUpdateReq
    val error = new L1CacheErrorInfo
    val memInfo = new Bundle {
      val sqFull = Output(Bool())
      val lqFull = Output(Bool())
      val dcacheMSHRFull = Output(Bool())
    }
    val perfEventsPTW = Input(Vec(19, new PerfEvent))
  })

  override def writebackSource1: Option[Seq[Seq[DecoupledIO[ExuOutput]]]] = Some(Seq(io.writeback))

  val dcache = outer.dcache.module
  val uncache = outer.uncache.module

  val csrCtrl = DelayN(io.csrCtrl, 2)
  dcache.io.csr.distribute_csr <> csrCtrl.distribute_csr
  io.csrUpdate := RegNext(dcache.io.csr.update)
  io.error <> RegNext(RegNext(dcache.io.error))

  val loadUnits = Seq.fill(exuParameters.LduCnt)(Module(new LoadUnit))
  val storeUnits = Seq.fill(exuParameters.StuCnt)(Module(new StoreUnit))
  val stdExeUnits = Seq.fill(exuParameters.StuCnt)(Module(new StdExeUnit))
  val stData = stdExeUnits.map(_.io.out)
  val exeUnits = loadUnits ++ storeUnits

  loadUnits.zipWithIndex.map(x => x._1.suggestName("LoadUnit_"+x._2))
  storeUnits.zipWithIndex.map(x => x._1.suggestName("StoreUnit_"+x._2))

  val atomicsUnit = Module(new AtomicsUnit)

  // Atom inst comes from sta / std, then its result 
  // will be writebacked using load writeback port
  // 
  // However, atom exception will be writebacked to rob
  // using store writeback port

  val loadWritebackOverride  = Mux(atomicsUnit.io.out.valid, atomicsUnit.io.out.bits, loadUnits.head.io.ldout.bits)
  val ldOut0 = Wire(Decoupled(new ExuOutput))
  ldOut0.valid := atomicsUnit.io.out.valid || loadUnits.head.io.ldout.valid
  ldOut0.bits  := loadWritebackOverride
  atomicsUnit.io.out.ready := ldOut0.ready
  loadUnits.head.io.ldout.ready := ldOut0.ready
  when(atomicsUnit.io.out.valid){
    ldOut0.bits.uop.cf.exceptionVec := 0.U(16.W).asBools // exception will be writebacked via store wb port
  }

  val ldExeWbReqs = ldOut0 +: loadUnits.tail.map(_.io.ldout)
  io.writeback <> ldExeWbReqs ++ VecInit(storeUnits.map(_.io.stout)) ++ VecInit(stdExeUnits.map(_.io.out))
  io.otherFastWakeup := DontCare
  io.otherFastWakeup.take(2).zip(loadUnits.map(_.io.fastUop)).foreach{case(a,b)=> a := b}
  val stOut = io.writeback.drop(exuParameters.LduCnt).dropRight(exuParameters.StuCnt)

  // TODO: fast load wakeup
  val lsq     = Module(new LsqWrappper)
  val sbuffer = Module(new Sbuffer)
  // if you wants to stress test dcache store, use FakeSbuffer
  // val sbuffer = Module(new FakeSbuffer)
  io.stIssuePtr := lsq.io.issuePtrExt

  dcache.io.hartId := io.hartId
  lsq.io.hartId := io.hartId
  sbuffer.io.hartId := io.hartId
  atomicsUnit.io.hartId := io.hartId

  // dtlb
  val sfence = RegNext(io.sfence)
  val tlbcsr = RegNext(io.tlbCsr)
  val dtlb_ld = VecInit(Seq.fill(exuParameters.LduCnt){
    val tlb_ld = Module(new TLB(1, ldtlbParams))
    tlb_ld.io // let the module have name in waveform
  })
  val dtlb_st = VecInit(Seq.fill(exuParameters.StuCnt){
    val tlb_st = Module(new TLB(1 , sttlbParams))
    tlb_st.io // let the module have name in waveform
  })
  dtlb_ld.map(_.sfence := sfence)
  dtlb_st.map(_.sfence := sfence)
  dtlb_ld.map(_.csr := tlbcsr)
  dtlb_st.map(_.csr := tlbcsr)
  if (refillBothTlb) {
    require(ldtlbParams.outReplace == sttlbParams.outReplace)
    require(ldtlbParams.outReplace)

    val replace = Module(new TlbReplace(exuParameters.LduCnt + exuParameters.StuCnt, ldtlbParams))
    replace.io.apply_sep(dtlb_ld.map(_.replace) ++ dtlb_st.map(_.replace), io.ptw.resp.bits.data.entry.tag)
  } else {
    if (ldtlbParams.outReplace) {
      val replace_ld = Module(new TlbReplace(exuParameters.LduCnt, ldtlbParams))
      replace_ld.io.apply_sep(dtlb_ld.map(_.replace), io.ptw.resp.bits.data.entry.tag)
    }
    if (sttlbParams.outReplace) {
      val replace_st = Module(new TlbReplace(exuParameters.StuCnt, sttlbParams))
      replace_st.io.apply_sep(dtlb_st.map(_.replace), io.ptw.resp.bits.data.entry.tag)
    }
  }
  val dtlb = dtlb_ld ++ dtlb_st

  val ptw_resp_next = RegEnable(io.ptw.resp.bits, io.ptw.resp.valid)
  val ptw_resp_v = RegNext(io.ptw.resp.valid && !(sfence.valid && tlbcsr.satp.changed), init = false.B)
  io.ptw.resp.ready := true.B

  (dtlb_ld.map(_.ptw.req) ++ dtlb_st.map(_.ptw.req)).zipWithIndex.map{ case (tlb, i) =>
    tlb(0) <> io.ptw.req(i)
    val vector_hit = if (refillBothTlb) Cat(ptw_resp_next.vector).orR
      else if (i < exuParameters.LduCnt) Cat(ptw_resp_next.vector.take(exuParameters.LduCnt)).orR
      else Cat(ptw_resp_next.vector.drop(exuParameters.LduCnt)).orR
    io.ptw.req(i).valid := tlb(0).valid && !(ptw_resp_v && vector_hit &&
      ptw_resp_next.data.entry.hit(tlb(0).bits.vpn, tlbcsr.satp.asid, allType = true, ignoreAsid = true))
  }
  dtlb_ld.map(_.ptw.resp.bits := ptw_resp_next.data)
  dtlb_st.map(_.ptw.resp.bits := ptw_resp_next.data)
  if (refillBothTlb) {
    dtlb_ld.map(_.ptw.resp.valid := ptw_resp_v && Cat(ptw_resp_next.vector).orR)
    dtlb_st.map(_.ptw.resp.valid := ptw_resp_v && Cat(ptw_resp_next.vector).orR)
  } else {
    dtlb_ld.map(_.ptw.resp.valid := ptw_resp_v && Cat(ptw_resp_next.vector.take(exuParameters.LduCnt)).orR)
    dtlb_st.map(_.ptw.resp.valid := ptw_resp_v && Cat(ptw_resp_next.vector.drop(exuParameters.LduCnt)).orR)
  }


  // pmp
  val pmp = Module(new PMP())
  pmp.io.distribute_csr <> csrCtrl.distribute_csr

  val pmp_check = VecInit(Seq.fill(exuParameters.LduCnt + exuParameters.StuCnt)(Module(new PMPChecker(3)).io))
  for ((p,d) <- pmp_check zip dtlb.map(_.pmp(0))) {
    p.apply(tlbcsr.priv.dmode, pmp.io.pmp, pmp.io.pma, d)
    require(p.req.bits.size.getWidth == d.bits.size.getWidth)
  }
  val pmp_check_ptw = Module(new PMPCheckerv2(lgMaxSize = 3, sameCycle = false, leaveHitMux = true))
  pmp_check_ptw.io.apply(tlbcsr.priv.dmode, pmp.io.pmp, pmp.io.pma, io.ptw.resp.valid,
    Cat(io.ptw.resp.bits.data.entry.ppn, 0.U(12.W)).asUInt)
  dtlb_ld.map(_.ptw_replenish := pmp_check_ptw.io.resp)
  dtlb_st.map(_.ptw_replenish := pmp_check_ptw.io.resp)

  val tdata = Reg(Vec(6, new MatchTriggerIO))
  val tEnable = RegInit(VecInit(Seq.fill(6)(false.B)))
  val en = csrCtrl.trigger_enable
  tEnable := VecInit(en(2), en (3), en(7), en(4), en(5), en(9))
  when(csrCtrl.mem_trigger.t.valid) {
    tdata(csrCtrl.mem_trigger.t.bits.addr) := csrCtrl.mem_trigger.t.bits.tdata
  }
  val lTriggerMapping = Map(0 -> 2, 1 -> 3, 2 -> 5)
  val sTriggerMapping = Map(0 -> 0, 1 -> 1, 2 -> 4)
  val lChainMapping = Map(0 -> 2)
  val sChainMapping = Map(0 -> 1)
  XSDebug(tEnable.asUInt.orR, "Debug Mode: At least one store trigger is enabled\n")
  for(j <- 0 until 3)
    PrintTriggerInfo(tEnable(j), tdata(j))

  // LoadUnit
  for (i <- 0 until exuParameters.LduCnt) {
    loadUnits(i).io.redirect <> io.redirect
    loadUnits(i).io.feedbackSlow <> io.rsfeedback(i).feedbackSlow
    loadUnits(i).io.feedbackFast <> io.rsfeedback(i).feedbackFast
    loadUnits(i).io.rsIdx := io.rsfeedback(i).rsIdx
    loadUnits(i).io.isFirstIssue := io.rsfeedback(i).isFirstIssue // NOTE: just for dtlb's perf cnt
    loadUnits(i).io.loadFastMatch <> io.loadFastMatch(i)
    // get input form dispatch
    loadUnits(i).io.ldin <> io.issue(i)
    // dcache access
    loadUnits(i).io.dcache <> dcache.io.lsu.load(i)
    // forward
    loadUnits(i).io.lsq.forward <> lsq.io.forward(i)
    loadUnits(i).io.sbuffer <> sbuffer.io.forward(i)
    // ld-ld violation check
    loadUnits(i).io.lsq.loadViolationQuery <> lsq.io.loadViolationQuery(i)
    loadUnits(i).io.csrCtrl       <> csrCtrl
    // dtlb
    loadUnits(i).io.tlb <> dtlb_ld(i).requestor(0)
    // pmp
    loadUnits(i).io.pmp <> pmp_check(i).resp

    // laod to load fast forward
    for (j <- 0 until exuParameters.LduCnt) {
      loadUnits(i).io.fastpathIn(j) <> loadUnits(j).io.fastpathOut
    }

    // Lsq to load unit's rs

    // passdown to lsq
<<<<<<< HEAD
    lsq.io.loadIn(i)              <> loadUnits(i).io.lsq.loadIn
    lsq.io.ldout(i)               <> loadUnits(i).io.lsq.ldout
    lsq.io.loadDataForwarded(i)   <> loadUnits(i).io.lsq.loadDataForwarded
    lsq.io.trigger(i)             <> loadUnits(i).io.lsq.trigger
  
    // update mem dependency predictor
    io.memPredUpdate(i) := DontCare
    lsq.io.dcacheRequireReplay(i)    <> loadUnits(i).io.lsq.dcacheRequireReplay

    // Trigger Regs
    // addr: 0-2 for store, 3-5 for load
    for (j <- 0 until 10) {
      io.writeback(i).bits.uop.cf.trigger.triggerHitVec(j) := false.B
      io.writeback(i).bits.uop.cf.trigger.triggerTiming(j) := false.B
      if (lChainMapping.contains(j)) io.writeback(i).bits.uop.cf.trigger.triggerChainVec(j) := false.B
    }
    for (j <- 0 until 3) {
      loadUnits(i).io.trigger(j).tdata2 := tdata(j+3).tdata2
      loadUnits(i).io.trigger(j).matchType := tdata(j+3).matchType
      loadUnits(i).io.trigger(j).tEnable := tEnable(j+3)
      val hit = Mux(tdata(j+3).select, loadUnits(i).io.trigger(j).lastDataHit, loadUnits(i).io.trigger(j).addrHit)
      io.writeback(i).bits.uop.cf.trigger.triggerHitVec(lTriggerMapping(j)) := hit
      io.writeback(i).bits.uop.cf.trigger.triggerTiming(lTriggerMapping(j)) := hit && tdata(j+3).timing
      if (lChainMapping.contains(j)) io.writeback(i).bits.uop.cf.trigger.triggerChainVec(lChainMapping(j)) := hit && tdata(j+3).chain
    }
=======
    lsq.io.loadIn(i) <> loadUnits(i).io.lsq.loadIn
    lsq.io.ldout(i) <> loadUnits(i).io.lsq.ldout
    lsq.io.loadDataForwarded(i) <> loadUnits(i).io.lsq.loadDataForwarded
    lsq.io.trigger(i) <> loadUnits(i).io.lsq.trigger

    // update mem dependency predictor
    io.memPredUpdate(i) := DontCare
    lsq.io.needReplayFromRS(i) <> loadUnits(i).io.lsq.needReplayFromRS

    // Trigger Regs
    // addr: 0-2 for store, 3-5 for load
//    for (j <- 0 until 10) {
//      io.writeback(i).bits.uop.cf.trigger.triggerHitVec(j) := false.B
//      io.writeback(i).bits.uop.cf.trigger.triggerTiming(j) := false.B
//      if (lChainMapping.contains(j)) io.writeback(i).bits.uop.cf.trigger.triggerChainVec(j) := false.B
//    }

    // --------------------------------
    // Load Triggers
    // --------------------------------
    val hit = Wire(Vec(3, Bool()))
    for (j <- 0 until 3) {
      loadUnits(i).io.trigger(j).tdata2 := tdata(j + 3).tdata2
      loadUnits(i).io.trigger(j).matchType := tdata(lTriggerMapping(j)).matchType
      loadUnits(i).io.trigger(j).tEnable := tEnable(lTriggerMapping(j))
      // Just let load triggers that match data unavailable
      hit(j) := loadUnits(i).io.trigger(j).addrHit && tdata(j).select // Mux(tdata(j + 3).select, loadUnits(i).io.trigger(j).lastDataHit, loadUnits(i).io.trigger(j).addrHit)
      io.writeback(i).bits.uop.cf.trigger.backendHit(lTriggerMapping(j)) := hit(j)
//      io.writeback(i).bits.uop.cf.trigger.backendTiming(lTriggerMapping(j)) := tdata(lTriggerMapping(j)).timing
      //      if (lChainMapping.contains(j)) io.writeback(i).bits.uop.cf.trigger.triggerChainVec(lChainMapping(j)) := hit && tdata(j+3).chain
    }
    when(tdata(2).chain) {
      io.writeback(i).bits.uop.cf.trigger.backendHit(2) := hit(0) && hit(1)
      io.writeback(i).bits.uop.cf.trigger.backendHit(3) := hit(0) && hit(1)
    }
    when(!io.writeback(i).bits.uop.cf.trigger.backendEn(1)) {
      io.writeback(i).bits.uop.cf.trigger.backendHit(5) := false.B
    }

    XSDebug(io.writeback(i).bits.uop.cf.trigger.getHitBackend && io.writeback(i).valid, p"Debug Mode: Load Inst No.${i}" +
    p"has trigger hit vec ${io.writeback(i).bits.uop.cf.trigger.backendHit}\n")

>>>>>>> 6e208dd8
  }

  // StoreUnit
  for (i <- 0 until exuParameters.StuCnt) {
    val stu = storeUnits(i)

    stdExeUnits(i).io.redirect <> io.redirect
    stdExeUnits(i).io.fromInt <> io.issue(i + exuParameters.LduCnt + exuParameters.StuCnt)
    stdExeUnits(i).io.fromFp := DontCare
    stdExeUnits(i).io.out := DontCare

    stu.io.redirect     <> io.redirect
    stu.io.feedbackSlow <> io.rsfeedback(exuParameters.LduCnt + i).feedbackSlow
    stu.io.rsIdx        <> io.rsfeedback(exuParameters.LduCnt + i).rsIdx
    // NOTE: just for dtlb's perf cnt
    stu.io.isFirstIssue <> io.rsfeedback(exuParameters.LduCnt + i).isFirstIssue
    stu.io.stin         <> io.issue(exuParameters.LduCnt + i)
    stu.io.lsq          <> lsq.io.storeIn(i)
    stu.io.lsq_replenish <> lsq.io.storeInRe(i)
    // dtlb
    stu.io.tlb          <> dtlb_st(i).requestor(0)
    stu.io.pmp          <> pmp_check(i+exuParameters.LduCnt).resp

    // store unit does not need fast feedback
    io.rsfeedback(exuParameters.LduCnt + i).feedbackFast := DontCare

    // Lsq to load unit's rs
    lsq.io.storeDataIn(i) := stData(i)

    // 1. sync issue info to store set LFST
    // 2. when store issue, broadcast issued sqPtr to wake up the following insts
    io.stIn(i).valid := io.issue(exuParameters.LduCnt + i).valid
    io.stIn(i).bits := io.issue(exuParameters.LduCnt + i).bits

    stu.io.stout.ready := true.B

   // store vaddr
   when(stOut(i).fire()){
     val hit = Wire(Vec(3, Bool()))
     for (j <- 0 until 3) {
       when(!tdata(sTriggerMapping(j)).select) {
         hit(j) := TriggerCmp(stOut(i).bits.data, tdata(sTriggerMapping(j)).tdata2, tdata(sTriggerMapping(j)).matchType, tEnable(sTriggerMapping(j)))
         stOut(i).bits.uop.cf.trigger.backendHit(sTriggerMapping(j)) := hit(j)
//         stOut(i).bits.uop.cf.trigger.backendTiming(sTriggerMapping(j)) := tdata(sTriggerMapping(j)).timing
//          if (sChainMapping.contains(j)) stOut(i).bits.uop.cf.trigger.triggerChainVec(sChainMapping(j)) := hit && tdata(j + 3).chain
       } .otherwise {
         hit := VecInit(Seq.fill(3)(false.B))
       }

       when(!stOut(i).bits.uop.cf.trigger.backendEn(0)) {
         stOut(i).bits.uop.cf.trigger.backendHit(4) := false.B
       }
     }
   }
    // store data
//    when(lsq.io.storeDataIn(i).fire()){
//
//      val hit = Wire(Vec(3, Bool()))
//      for (j <- 0 until 3) {
//        when(tdata(sTriggerMapping(j)).select) {
//          hit(j) := TriggerCmp(lsq.io.storeDataIn(i).bits.data, tdata(sTriggerMapping(j)).tdata2, tdata(sTriggerMapping(j)).matchType, tEnable(sTriggerMapping(j)))
//          lsq.io.storeDataIn(i).bits.uop.cf.trigger.backendHit(sTriggerMapping(j)) := hit(j)
//          lsq.io.storeDataIn(i).bits.uop.cf.trigger.backendTiming(sTriggerMapping(j)) := tdata(sTriggerMapping(j)).timing
////          if (sChainMapping.contains(j)) lsq.io.storeDataIn(i).bits.uop.cf.trigger.triggerChainVec(sChainMapping(j)) := hit && tdata(j + 3).chain
//        }
//      }
//
//      when(tdata(0).chain) {
//        lsq.io.storeDataIn(i).bits.uop.cf.trigger.backendHit(0) := hit(0) && hit(1)
//        lsq.io.storeDataIn(i).bits.uop.cf.trigger.backendHit(1) := hit(0) && hit(1)
//      }
//      when(lsq.io.storeDataIn(i).bits.uop.cf.trigger.backendEn(1)) {
//        lsq.io.storeDataIn(i).bits.uop.cf.trigger.backendHit(4) := Mux(io.writeback(i).bits.uop.cf.trigger.backendConsiderTiming(1),
//          tdata(4).timing === lsq.io.storeDataIn(i).bits.uop.cf.trigger.backendChainTiming(1), true.B) && hit(2)
//      } .otherwise {
//        lsq.io.storeDataIn(i).bits.uop.cf.trigger.backendHit(4) := false.B
//      }
//    }
  }

  // mmio store writeback will use store writeback port 0
  lsq.io.mmioStout.ready := false.B
  when (lsq.io.mmioStout.valid && !storeUnits(0).io.stout.valid) {
    stOut(0).valid := true.B
    stOut(0).bits  := lsq.io.mmioStout.bits
    lsq.io.mmioStout.ready := true.B
  }

  // atom inst will use store writeback port 0 to writeback exception info
  when (atomicsUnit.io.out.valid) {
    stOut(0).valid := true.B
    stOut(0).bits  := atomicsUnit.io.out.bits
    assert(!lsq.io.mmioStout.valid && !storeUnits(0).io.stout.valid)
  }

  // Lsq
  lsq.io.rob            <> io.lsqio.rob
  lsq.io.enq            <> io.enqLsq
  lsq.io.brqRedirect    <> io.redirect
  io.memoryViolation    <> lsq.io.rollback
  lsq.io.uncache        <> uncache.io.lsq
  // delay dcache refill for 1 cycle for better timing
  // TODO: remove RegNext after fixing refill paddr timing
  // lsq.io.dcache         <> dcache.io.lsu.lsq
  lsq.io.dcache         := RegNext(dcache.io.lsu.lsq)
  lsq.io.release        := dcache.io.lsu.release

  // LSQ to store buffer
  lsq.io.sbuffer        <> sbuffer.io.in
  lsq.io.sqempty        <> sbuffer.io.sqempty

  // Sbuffer
  sbuffer.io.csrCtrl    <> csrCtrl
  sbuffer.io.dcache     <> dcache.io.lsu.store
  // TODO: if dcache sbuffer resp needs to ne delayed 
  // sbuffer.io.dcache.pipe_resp.valid := RegNext(dcache.io.lsu.store.pipe_resp.valid)
  // sbuffer.io.dcache.pipe_resp.bits := RegNext(dcache.io.lsu.store.pipe_resp.bits)

  // flush sbuffer
  val fenceFlush = io.fenceToSbuffer.flushSb
  val atomicsFlush = atomicsUnit.io.flush_sbuffer.valid
  io.fenceToSbuffer.sbIsEmpty := RegNext(sbuffer.io.flush.empty)
  // if both of them tries to flush sbuffer at the same time
  // something must have gone wrong
  assert(!(fenceFlush && atomicsFlush))
  sbuffer.io.flush.valid := RegNext(fenceFlush || atomicsFlush)

  // AtomicsUnit: AtomicsUnit will override other control signials,
  // as atomics insts (LR/SC/AMO) will block the pipeline
  val s_normal :: s_atomics_0 :: s_atomics_1 :: Nil = Enum(3)
  val state = RegInit(s_normal)

  val atomic_rs0  = exuParameters.LduCnt + 0
  val atomic_rs1  = exuParameters.LduCnt + 1
  val st0_atomics = io.issue(atomic_rs0).valid && FuType.storeIsAMO(io.issue(atomic_rs0).bits.uop.ctrl.fuType)
  val st1_atomics = io.issue(atomic_rs1).valid && FuType.storeIsAMO(io.issue(atomic_rs1).bits.uop.ctrl.fuType)

  val st0_data_atomics = stData(0).valid && FuType.storeIsAMO(stData(0).bits.uop.ctrl.fuType)
  val st1_data_atomics = stData(1).valid && FuType.storeIsAMO(stData(1).bits.uop.ctrl.fuType)

  when (st0_atomics) {
    io.issue(atomic_rs0).ready := atomicsUnit.io.in.ready
    storeUnits(0).io.stin.valid := false.B

    state := s_atomics_0
    assert(!st1_atomics)
  }
  when (st1_atomics) {
    io.issue(atomic_rs1).ready := atomicsUnit.io.in.ready
    storeUnits(1).io.stin.valid := false.B

    state := s_atomics_1
    assert(!st0_atomics)
  }
  when (atomicsUnit.io.out.valid) {
    assert(state === s_atomics_0 || state === s_atomics_1)
    state := s_normal
  }

  atomicsUnit.io.in.valid := st0_atomics || st1_atomics
  atomicsUnit.io.in.bits  := Mux(st0_atomics, io.issue(atomic_rs0).bits, io.issue(atomic_rs1).bits)
  atomicsUnit.io.storeDataIn.valid := st0_data_atomics || st1_data_atomics
  atomicsUnit.io.storeDataIn.bits  := Mux(st0_data_atomics, stData(0).bits, stData(1).bits)
  atomicsUnit.io.rsIdx    := Mux(st0_atomics, io.rsfeedback(atomic_rs0).rsIdx, io.rsfeedback(atomic_rs1).rsIdx)
  atomicsUnit.io.redirect <> io.redirect

  // TODO: complete amo's pmp support
  val amoTlb = dtlb_ld(0).requestor(0)
  atomicsUnit.io.dtlb.resp.valid := false.B
  atomicsUnit.io.dtlb.resp.bits  := DontCare
  atomicsUnit.io.dtlb.req.ready  := amoTlb.req.ready
  atomicsUnit.io.pmpResp := pmp_check(0).resp

  atomicsUnit.io.dcache <> dcache.io.lsu.atomics
  atomicsUnit.io.flush_sbuffer.empty := sbuffer.io.flush.empty

  atomicsUnit.io.csrCtrl := csrCtrl

  // for atomicsUnit, it uses loadUnit(0)'s TLB port

  when (state === s_atomics_0 || state === s_atomics_1) {
    loadUnits(0).io.ldout.ready := false.B
    atomicsUnit.io.dtlb <> amoTlb

    // make sure there's no in-flight uops in load unit
    assert(!loadUnits(0).io.ldout.valid)
  }

  when (state === s_atomics_0) {
    atomicsUnit.io.feedbackSlow <> io.rsfeedback(atomic_rs0).feedbackSlow

    assert(!storeUnits(0).io.feedbackSlow.valid)
  }
  when (state === s_atomics_1) {
    atomicsUnit.io.feedbackSlow <> io.rsfeedback(atomic_rs1).feedbackSlow

    assert(!storeUnits(1).io.feedbackSlow.valid)
  }

  lsq.io.exceptionAddr.isStore := io.lsqio.exceptionAddr.isStore
  // Address is delayed by one cycle, so does the atomics address
  val atomicsException = RegNext(atomicsUnit.io.exceptionAddr.valid)
  val atomicsExceptionAddress = RegNext(atomicsUnit.io.exceptionAddr.bits)
  io.lsqio.exceptionAddr.vaddr := Mux(atomicsException, atomicsExceptionAddress, lsq.io.exceptionAddr.vaddr)

  io.memInfo.sqFull := RegNext(lsq.io.sqFull)
  io.memInfo.lqFull := RegNext(lsq.io.lqFull)
  io.memInfo.dcacheMSHRFull := RegNext(dcache.io.mshrFull)

  val ldDeqCount = PopCount(io.issue.take(2).map(_.valid))
  val stDeqCount = PopCount(io.issue.drop(2).map(_.valid))
  val rsDeqCount = ldDeqCount + stDeqCount
  XSPerfAccumulate("load_rs_deq_count", ldDeqCount)
  XSPerfHistogram("load_rs_deq_count", ldDeqCount, true.B, 1, 2, 1)
  XSPerfAccumulate("store_rs_deq_count", stDeqCount)
  XSPerfHistogram("store_rs_deq_count", stDeqCount, true.B, 1, 2, 1)
  XSPerfAccumulate("ls_rs_deq_count", rsDeqCount)

  val pfevent = Module(new PFEvent)
  pfevent.io.distribute_csr := csrCtrl.distribute_csr
  val csrevents = pfevent.io.hpmevent.slice(16,24)

  val memBlockPerfEvents = Seq(
    ("ldDeqCount", ldDeqCount),
    ("stDeqCount", stDeqCount),
  )
  val allPerfEvents = memBlockPerfEvents ++ (loadUnits ++ Seq(sbuffer, lsq, dcache)).flatMap(_.getPerfEvents)
  val hpmEvents = allPerfEvents.map(_._2.asTypeOf(new PerfEvent)) ++ io.perfEventsPTW
  val perfEvents = HPerfMonitor(csrevents, hpmEvents).getPerfEvents
  generatePerfEvent()
}<|MERGE_RESOLUTION|>--- conflicted
+++ resolved
@@ -267,33 +267,6 @@
     // Lsq to load unit's rs
 
     // passdown to lsq
-<<<<<<< HEAD
-    lsq.io.loadIn(i)              <> loadUnits(i).io.lsq.loadIn
-    lsq.io.ldout(i)               <> loadUnits(i).io.lsq.ldout
-    lsq.io.loadDataForwarded(i)   <> loadUnits(i).io.lsq.loadDataForwarded
-    lsq.io.trigger(i)             <> loadUnits(i).io.lsq.trigger
-  
-    // update mem dependency predictor
-    io.memPredUpdate(i) := DontCare
-    lsq.io.dcacheRequireReplay(i)    <> loadUnits(i).io.lsq.dcacheRequireReplay
-
-    // Trigger Regs
-    // addr: 0-2 for store, 3-5 for load
-    for (j <- 0 until 10) {
-      io.writeback(i).bits.uop.cf.trigger.triggerHitVec(j) := false.B
-      io.writeback(i).bits.uop.cf.trigger.triggerTiming(j) := false.B
-      if (lChainMapping.contains(j)) io.writeback(i).bits.uop.cf.trigger.triggerChainVec(j) := false.B
-    }
-    for (j <- 0 until 3) {
-      loadUnits(i).io.trigger(j).tdata2 := tdata(j+3).tdata2
-      loadUnits(i).io.trigger(j).matchType := tdata(j+3).matchType
-      loadUnits(i).io.trigger(j).tEnable := tEnable(j+3)
-      val hit = Mux(tdata(j+3).select, loadUnits(i).io.trigger(j).lastDataHit, loadUnits(i).io.trigger(j).addrHit)
-      io.writeback(i).bits.uop.cf.trigger.triggerHitVec(lTriggerMapping(j)) := hit
-      io.writeback(i).bits.uop.cf.trigger.triggerTiming(lTriggerMapping(j)) := hit && tdata(j+3).timing
-      if (lChainMapping.contains(j)) io.writeback(i).bits.uop.cf.trigger.triggerChainVec(lChainMapping(j)) := hit && tdata(j+3).chain
-    }
-=======
     lsq.io.loadIn(i) <> loadUnits(i).io.lsq.loadIn
     lsq.io.ldout(i) <> loadUnits(i).io.lsq.ldout
     lsq.io.loadDataForwarded(i) <> loadUnits(i).io.lsq.loadDataForwarded
@@ -301,15 +274,7 @@
 
     // update mem dependency predictor
     io.memPredUpdate(i) := DontCare
-    lsq.io.needReplayFromRS(i) <> loadUnits(i).io.lsq.needReplayFromRS
-
-    // Trigger Regs
-    // addr: 0-2 for store, 3-5 for load
-//    for (j <- 0 until 10) {
-//      io.writeback(i).bits.uop.cf.trigger.triggerHitVec(j) := false.B
-//      io.writeback(i).bits.uop.cf.trigger.triggerTiming(j) := false.B
-//      if (lChainMapping.contains(j)) io.writeback(i).bits.uop.cf.trigger.triggerChainVec(j) := false.B
-//    }
+    lsq.io.dcacheRequireReplay(i) <> loadUnits(i).io.lsq.dcacheRequireReplay
 
     // --------------------------------
     // Load Triggers
@@ -322,8 +287,6 @@
       // Just let load triggers that match data unavailable
       hit(j) := loadUnits(i).io.trigger(j).addrHit && tdata(j).select // Mux(tdata(j + 3).select, loadUnits(i).io.trigger(j).lastDataHit, loadUnits(i).io.trigger(j).addrHit)
       io.writeback(i).bits.uop.cf.trigger.backendHit(lTriggerMapping(j)) := hit(j)
-//      io.writeback(i).bits.uop.cf.trigger.backendTiming(lTriggerMapping(j)) := tdata(lTriggerMapping(j)).timing
-      //      if (lChainMapping.contains(j)) io.writeback(i).bits.uop.cf.trigger.triggerChainVec(lChainMapping(j)) := hit && tdata(j+3).chain
     }
     when(tdata(2).chain) {
       io.writeback(i).bits.uop.cf.trigger.backendHit(2) := hit(0) && hit(1)
@@ -336,7 +299,6 @@
     XSDebug(io.writeback(i).bits.uop.cf.trigger.getHitBackend && io.writeback(i).valid, p"Debug Mode: Load Inst No.${i}" +
     p"has trigger hit vec ${io.writeback(i).bits.uop.cf.trigger.backendHit}\n")
 
->>>>>>> 6e208dd8
   }
 
   // StoreUnit
