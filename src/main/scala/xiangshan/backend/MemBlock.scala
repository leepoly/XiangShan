--- conflicted
+++ resolved
@@ -266,11 +266,7 @@
   lsq.io.roq            <> io.lsqio.roq
   lsq.io.enq            <> io.fromCtrlBlock.enqLsq
   lsq.io.brqRedirect    <> io.fromCtrlBlock.redirect
-<<<<<<< HEAD
   lsq.io.flush          <> io.fromCtrlBlock.flush
-  lsq.io.roqDeqPtr      <> io.lsqio.roqDeqPtr
-=======
->>>>>>> ce094a6c
   io.toCtrlBlock.replay <> lsq.io.rollback
   lsq.io.dcache         <> dcache.io.lsu.lsq
   lsq.io.uncache        <> uncache.io.lsq
