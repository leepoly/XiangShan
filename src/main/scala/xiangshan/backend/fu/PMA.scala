--- conflicted
+++ resolved
@@ -19,11 +19,7 @@
 import chisel3._
 import chisel3.util._
 import freechips.rocketchip.regmapper.{RegField, RegFieldDesc, RegReadFn, RegWriteFn}
-<<<<<<< HEAD
-import utils.{ParallelPriorityMux, ZeroExt}
-=======
 import utils.{ParallelPriorityMux, ZeroExt, ValidHold}
->>>>>>> cef5c4b4
 import xiangshan.cache.mmu.TlbCmd
 
 /* Memory Mapped PMA */
@@ -62,12 +58,6 @@
     val cfg_index_wrapper = (0 until num by 4).zip((0 until num by 4).map(a => blankCfg || (a % pmaCfgPerCSR == 0)))
     val cfg_map = (cfg_index_wrapper).map{ case(i, notempty) => {
 //      println(s"tlbpma i:$i notempty:$notempty")
-<<<<<<< HEAD
-      RegField.apply(n = PMXLEN, r = RegReadFn((ivalid, oready) =>
-        if (notempty) { (true.B, ivalid, pmaCfgMerged(pmaCfgIndex(i))) }
-        else { (true.B, ivalid, 0.U) }
-      ), w = RegWriteFn((valid, data) => {
-=======
       RegField.apply(n = PMXLEN, r = RegReadFn{(ivalid, oready) =>
         val r_ready = Wire(Bool())
         val o_valid = Wire(Bool())
@@ -78,7 +68,6 @@
         if (notempty) { (r_ready, o_valid, pmaCfgMerged(pmaCfgIndex(i))) }
         else { (r_ready, o_valid, 0.U) }
       }, w = RegWriteFn((valid, data) => {
->>>>>>> cef5c4b4
         if (notempty) { when (valid) { pmaCfgMerged(pmaCfgIndex(i)) := write_cfg_vec(mask, addr, i)(data) } }
         true.B
       }), desc = RegFieldDesc(s"MMPMA_config_${i}", s"pma config register #${i}"))
