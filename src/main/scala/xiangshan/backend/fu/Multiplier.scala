--- conflicted
+++ resolved
@@ -35,15 +35,7 @@
   with HasPipelineReg[MulDivCtrl, Null]
 {
 
-<<<<<<< HEAD
   val (src1, src2) = (io.in.bits.src(0), io.in.bits.src(1))
-=======
-  val validVec = io.in.valid +: Array.fill(latency)(RegInit(false.B))
-  val rdyVec = Array.fill(latency)(Wire(Bool())) :+ io.out.ready
-  val ctrlVec = io.in.bits.ctrl +: Array.fill(latency)(Reg(new MulDivCtrl))
-  val flushVec = ctrlVec.zip(validVec).map(x => x._2 && x._1.uop.roqIdx.needFlush(io.redirect))
->>>>>>> 34317ece
-
 }
 
 //trait HasPipelineReg { this: ArrayMultiplier =>
