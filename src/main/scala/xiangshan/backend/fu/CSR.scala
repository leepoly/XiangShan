package xiangshan.backend.fu

import chisel3._
import chisel3.ExcitingUtils.{ConnectionType, Debug}
import chisel3.util._
import utils._
import xiangshan._
import xiangshan.backend._
import utils.XSDebug

object debugId extends Function0[Integer] {
  var x = 0
  def apply(): Integer = {
    x = x + 1
    return x
  }
}

object hartId extends Function0[Int] {
  var x = 0
  def apply(): Int = {
    x = x + 1
    return x-1
  }
}

trait HasCSRConst {
  // User Trap Setup
  val Ustatus       = 0x000
  val Uie           = 0x004
  val Utvec         = 0x005

  // User Trap Handling
  val Uscratch      = 0x040
  val Uepc          = 0x041
  val Ucause        = 0x042
  val Utval         = 0x043
  val Uip           = 0x044

  // User Floating-Point CSRs (not implemented)
  val Fflags        = 0x001
  val Frm           = 0x002
  val Fcsr          = 0x003

  // User Counter/Timers
  val Cycle         = 0xC00
  val Time          = 0xC01
  val Instret       = 0xC02

  // Supervisor Trap Setup
  val Sstatus       = 0x100
  val Sedeleg       = 0x102
  val Sideleg       = 0x103
  val Sie           = 0x104
  val Stvec         = 0x105
  val Scounteren    = 0x106

  // Supervisor Trap Handling
  val Sscratch      = 0x140
  val Sepc          = 0x141
  val Scause        = 0x142
  val Stval         = 0x143
  val Sip           = 0x144

  // Supervisor Protection and Translation
  val Satp          = 0x180

  // Machine Information Registers
  val Mvendorid     = 0xF11
  val Marchid       = 0xF12
  val Mimpid        = 0xF13
  val Mhartid       = 0xF14

  // Machine Trap Setup
  val Mstatus       = 0x300
  val Misa          = 0x301
  val Medeleg       = 0x302
  val Mideleg       = 0x303
  val Mie           = 0x304
  val Mtvec         = 0x305
  val Mcounteren    = 0x306

  // Machine Trap Handling
  val Mscratch      = 0x340
  val Mepc          = 0x341
  val Mcause        = 0x342
  val Mtval         = 0x343
  val Mip           = 0x344

  // Machine Memory Protection
  // TBD
  val Pmpcfg0       = 0x3A0
  val Pmpcfg1       = 0x3A1
  val Pmpcfg2       = 0x3A2
  val Pmpcfg3       = 0x3A3
  val PmpaddrBase   = 0x3B0

  // Machine Counter/Timers
  // Currently, we uses perfcnt csr set instead of standard Machine Counter/Timers
  // 0xB80 - 0x89F are also used as perfcnt csr

  // Machine Counter Setup (not implemented)
  // Debug/Trace Registers (shared with Debug Mode) (not implemented)
  // Debug Mode Registers (not implemented)

  def privEcall  = 0x000.U
  def privEbreak = 0x001.U
  def privMret   = 0x302.U
  def privSret   = 0x102.U
  def privUret   = 0x002.U

  def ModeM     = 0x3.U
  def ModeH     = 0x2.U
  def ModeS     = 0x1.U
  def ModeU     = 0x0.U

  def IRQ_UEIP  = 0
  def IRQ_SEIP  = 1
  def IRQ_MEIP  = 3

  def IRQ_UTIP  = 4
  def IRQ_STIP  = 5
  def IRQ_MTIP  = 7

  def IRQ_USIP  = 8
  def IRQ_SSIP  = 9
  def IRQ_MSIP  = 11

  val IntPriority = Seq(
    IRQ_MEIP, IRQ_MSIP, IRQ_MTIP,
    IRQ_SEIP, IRQ_SSIP, IRQ_STIP,
    IRQ_UEIP, IRQ_USIP, IRQ_UTIP
  )

  def csrAccessPermissionCheck(addr: UInt, wen: Bool, mode: UInt): Bool = {
    val readOnly = addr(11,10) === "b11".U
    val lowestAccessPrivilegeLevel = addr(9,8)
    mode >= lowestAccessPrivilegeLevel && !(wen && readOnly)
  }
}

trait HasExceptionNO {
  def instrAddrMisaligned = 0
  def instrAccessFault    = 1
  def illegalInstr        = 2
  def breakPoint          = 3
  def loadAddrMisaligned  = 4
  def loadAccessFault     = 5
  def storeAddrMisaligned = 6
  def storeAccessFault    = 7
  def ecallU              = 8
  def ecallS              = 9
  def ecallM              = 11
  def instrPageFault      = 12
  def loadPageFault       = 13
  def storePageFault      = 15

  val ExcPriority = Seq(
      breakPoint, // TODO: different BP has different priority
      instrPageFault,
      instrAccessFault,
      illegalInstr,
      instrAddrMisaligned,
      ecallM, ecallS, ecallU,
      storePageFault,
      loadPageFault,
      storeAccessFault,
      loadAccessFault,
      storeAddrMisaligned,
      loadAddrMisaligned
  )
}

class FpuCsrIO extends XSBundle {
  val fflags = Output(Valid(UInt(5.W)))
  val isIllegal = Output(Bool())
  val dirty_fs = Output(Bool())
  val frm = Input(UInt(3.W))
}


class PerfCounterIO extends XSBundle {
  val value = Input(UInt(XLEN.W))
}

class CSR extends FunctionUnit with HasCSRConst
{
  val csrio = IO(new Bundle {
    // output (for func === CSROpType.jmp)
    val redirectOut = ValidIO(UInt(VAddrBits.W))
    val perf = Vec(NumPerfCounters, new PerfCounterIO)
    // to FPU
    val fpu = Flipped(new FpuCsrIO)
    // from rob
    val exception = Flipped(ValidIO(new MicroOp))
    val isInterrupt = Input(Bool())
    // to ROB
    val trapTarget = Output(UInt(VAddrBits.W))
    val interrupt = Output(Bool())
    // from LSQ
    val memExceptionVAddr = Input(UInt(VAddrBits.W))
    // from outside cpu,externalInterrupt
    val externalInterrupt = new ExternalInterruptIO
    // TLB
    val tlb = Output(new TlbCsrBundle)
  })

  val cfIn = io.in.bits.uop.cf
  val cfOut = Wire(new CtrlFlow)
  cfOut := cfIn
  val flushPipe = Wire(Bool())

  val (valid, src1, src2, func) = (
    io.in.valid,
    io.in.bits.src(0),
    io.in.bits.uop.ctrl.imm,
    io.in.bits.uop.ctrl.fuOpType
  )

  // CSR define

  class Priv extends Bundle {
    val m = Output(Bool())
    val h = Output(Bool())
    val s = Output(Bool())
    val u = Output(Bool())
  }

  val csrNotImplemented = RegInit(UInt(XLEN.W), 0.U)

  class MstatusStruct extends Bundle {
    val sd = Output(UInt(1.W))

    val pad1 = if (XLEN == 64) Output(UInt(27.W)) else null
    val sxl  = if (XLEN == 64) Output(UInt(2.W))  else null
    val uxl  = if (XLEN == 64) Output(UInt(2.W))  else null
    val pad0 = if (XLEN == 64) Output(UInt(9.W))  else Output(UInt(8.W))

    val tsr = Output(UInt(1.W))
    val tw = Output(UInt(1.W))
    val tvm = Output(UInt(1.W))
    val mxr = Output(UInt(1.W))
    val sum = Output(UInt(1.W))
    val mprv = Output(UInt(1.W))
    val xs = Output(UInt(2.W))
    val fs = Output(UInt(2.W))
    val mpp = Output(UInt(2.W))
    val hpp = Output(UInt(2.W))
    val spp = Output(UInt(1.W))
    val pie = new Priv
    val ie = new Priv
    assert(this.getWidth == XLEN)
  }

  class SatpStruct extends Bundle {
    val mode = UInt(4.W)
    val asid = UInt(16.W)
    val ppn  = UInt(44.W)
  }

  class Interrupt extends Bundle {
    val e = new Priv
    val t = new Priv
    val s = new Priv
  }

  // Machine-Level CSRs

  val mtvec = RegInit(UInt(XLEN.W), 0.U)
  val mcounteren = RegInit(UInt(XLEN.W), 0.U)
  val mcause = RegInit(UInt(XLEN.W), 0.U)
  val mtval = RegInit(UInt(XLEN.W), 0.U)
  val mepc = Reg(UInt(XLEN.W))

  val mie = RegInit(0.U(XLEN.W))
  val mipWire = WireInit(0.U.asTypeOf(new Interrupt))
  val mipReg  = RegInit(0.U.asTypeOf(new Interrupt).asUInt)
  val mipFixMask = GenMask(9) | GenMask(5) | GenMask(1)
  val mip = (mipWire.asUInt | mipReg).asTypeOf(new Interrupt)

  def getMisaMxl(mxl: Int): UInt = {mxl.U << (XLEN-2)}.asUInt()
  def getMisaExt(ext: Char): UInt = {1.U << (ext.toInt - 'a'.toInt)}.asUInt()
  var extList = List('a', 's', 'i', 'u')
  if(HasMExtension){ extList = extList :+ 'm'}
  if(HasCExtension){ extList = extList :+ 'c'}
  if(HasFPU){ extList = extList ++ List('f', 'd')}
  val misaInitVal = getMisaMxl(2) | extList.foldLeft(0.U)((sum, i) => sum | getMisaExt(i)) //"h8000000000141105".U
  val misa = RegInit(UInt(XLEN.W), misaInitVal)
  // MXL = 2          | 0 | EXT = b 00 0000 0100 0001 0001 0000 0101
  // (XLEN-1, XLEN-2) |   |(25, 0)  ZY XWVU TSRQ PONM LKJI HGFE DCBA

  val mvendorid = RegInit(UInt(XLEN.W), 0.U) // this is a non-commercial implementation
  val marchid = RegInit(UInt(XLEN.W), 0.U) // return 0 to indicate the field is not implemented
  val mimpid = RegInit(UInt(XLEN.W), 0.U) // provides a unique encoding of the version of the processor implementation
  val mhartNo = hartId()
  val mhartid = RegInit(UInt(XLEN.W), mhartNo.asUInt) // the hardware thread running the code
  val mstatus = RegInit(UInt(XLEN.W), "h00001800".U)
  // val mstatus = RegInit(UInt(XLEN.W), "h8000c0100".U)
  // mstatus Value Table
  // | sd   |
  // | pad1 |
  // | sxl  | hardlinked to 10, use 00 to pass xv6 test
  // | uxl  | hardlinked to 00
  // | pad0 |
  // | tsr  |
  // | tw   |
  // | tvm  |
  // | mxr  |
  // | sum  |
  // | mprv |
  // | xs   | 00 |
  // | fs   | 00 |
  // | mpp  | 00 |
  // | hpp  | 00 |
  // | spp  | 0 |
  // | pie  | 0000 | pie.h is used as UBE
  // | ie   | 0000 | uie hardlinked to 0, as N ext is not implemented
  val mstatusStruct = mstatus.asTypeOf(new MstatusStruct)
  def mstatusUpdateSideEffect(mstatus: UInt): UInt = {
    val mstatusOld = WireInit(mstatus.asTypeOf(new MstatusStruct))
    val mstatusNew = Cat(mstatusOld.xs === "b11".U || mstatusOld.fs === "b11".U, mstatus(XLEN-2, 0))
    mstatusNew
  }

  val mstatusMask = (~ZeroExt((
    GenMask(XLEN-2, 38) | GenMask(31, 23) | GenMask(10, 9) | GenMask(2) |
    GenMask(37) | // MBE
    GenMask(36) | // SBE
    GenMask(6)    // UBE
  ), 64)).asUInt()

  val medeleg = RegInit(UInt(XLEN.W), 0.U)
  val mideleg = RegInit(UInt(XLEN.W), 0.U)
  val mscratch = RegInit(UInt(XLEN.W), 0.U)

  val pmpcfg0 = RegInit(UInt(XLEN.W), 0.U)
  val pmpcfg1 = RegInit(UInt(XLEN.W), 0.U)
  val pmpcfg2 = RegInit(UInt(XLEN.W), 0.U)
  val pmpcfg3 = RegInit(UInt(XLEN.W), 0.U)
  val pmpaddr0 = RegInit(UInt(XLEN.W), 0.U)
  val pmpaddr1 = RegInit(UInt(XLEN.W), 0.U)
  val pmpaddr2 = RegInit(UInt(XLEN.W), 0.U)
  val pmpaddr3 = RegInit(UInt(XLEN.W), 0.U)

  // Superviser-Level CSRs

  // val sstatus = RegInit(UInt(XLEN.W), "h00000000".U)
  val sstatusWmask = "hc6122".U
  // Sstatus Write Mask
  // -------------------------------------------------------
  //    19           9   5     2
  // 0  1100 0000 0001 0010 0010
  // 0  c    0    1    2    2
  // -------------------------------------------------------
  val sstatusRmask = sstatusWmask | "h8000000300018000".U
  // Sstatus Read Mask = (SSTATUS_WMASK | (0xf << 13) | (1ull << 63) | (3ull << 32))
  val stvec = RegInit(UInt(XLEN.W), 0.U)
  // val sie = RegInit(0.U(XLEN.W))
  val sieMask = "h222".U & mideleg
  val sipMask  = "h222".U & mideleg
  val satp = RegInit(0.U(XLEN.W))
  // val satp = RegInit(UInt(XLEN.W), "h8000000000087fbe".U) // only use for tlb naive debug
  val satpMask = "h80000fffffffffff".U // disable asid, mode can only be 8 / 0
  // val satp = RegInit(UInt(XLEN.W), 0.U)
  val sepc = RegInit(UInt(XLEN.W), 0.U)
  val scause = RegInit(UInt(XLEN.W), 0.U)
  val stval = Reg(UInt(XLEN.W))
  val sscratch = RegInit(UInt(XLEN.W), 0.U)
  val scounteren = RegInit(UInt(XLEN.W), 0.U)

  val tlbBundle = Wire(new TlbCsrBundle)
  tlbBundle.satp := satp.asTypeOf(new SatpStruct)
  csrio.tlb := tlbBundle

  // User-Level CSRs
  val uepc = Reg(UInt(XLEN.W))

  // fcsr
  class FcsrStruct extends Bundle{
    val reserved = UInt((XLEN-3-5).W)
    val frm = UInt(3.W)
    val fflags = UInt(5.W)
    assert(this.getWidth == XLEN)
  }
  val fcsr = RegInit(0.U(XLEN.W))
  // set mstatus->sd and mstatus->fs when true
  val csrw_dirty_fp_state = WireInit(false.B)

  def frm_wfn(wdata: UInt): UInt = {
    val fcsrOld = WireInit(fcsr.asTypeOf(new FcsrStruct))
    csrw_dirty_fp_state := true.B
    fcsrOld.frm := wdata(2,0)
    fcsrOld.asUInt()
  }
  def frm_rfn(rdata: UInt): UInt = rdata(7,5)

  def fflags_wfn(update: Boolean)(wdata: UInt): UInt = {
    val fcsrOld = fcsr.asTypeOf(new FcsrStruct)
    val fcsrNew = WireInit(fcsrOld)
    csrw_dirty_fp_state := true.B
    if(update){
      fcsrNew.fflags := wdata(4,0) | fcsrOld.fflags
    } else {
      fcsrNew.fflags := wdata(4,0)
    }
    fcsrNew.asUInt()
  }
  def fflags_rfn(rdata:UInt): UInt = rdata(4,0)

  def fcsr_wfn(wdata: UInt): UInt = {
    val fcsrOld = WireInit(fcsr.asTypeOf(new FcsrStruct))
    csrw_dirty_fp_state := true.B
    Cat(fcsrOld.reserved, wdata.asTypeOf(fcsrOld).frm, wdata.asTypeOf(fcsrOld).fflags)
  }

  val fcsrMapping = Map(
    MaskedRegMap(Fflags, fcsr, wfn = fflags_wfn(update = false), rfn = fflags_rfn),
    MaskedRegMap(Frm, fcsr, wfn = frm_wfn, rfn = frm_rfn),
    MaskedRegMap(Fcsr, fcsr, wfn = fcsr_wfn)
  )

  // Atom LR/SC Control Bits
//  val setLr = WireInit(Bool(), false.B)
//  val setLrVal = WireInit(Bool(), false.B)
//  val setLrAddr = WireInit(UInt(AddrBits.W), DontCare) //TODO : need check
//  val lr = RegInit(Bool(), false.B)
//  val lrAddr = RegInit(UInt(AddrBits.W), 0.U)
//
//  when(setLr){
//    lr := setLrVal
//    lrAddr := setLrAddr
//  }

  // Hart Priviledge Mode
  val priviledgeMode = RegInit(UInt(2.W), ModeM)

  // perfcnt
  val hasPerfCnt = !env.FPGAPlatform
  val nrPerfCnts = if (hasPerfCnt) 0x80 else 0x3
  val perfCnts = List.fill(nrPerfCnts)(RegInit(0.U(XLEN.W)))
  val perfCntsLoMapping = (0 until nrPerfCnts).map(i => MaskedRegMap(0xb00 + i, perfCnts(i)))
  val perfCntsHiMapping = (0 until nrPerfCnts).map(i => MaskedRegMap(0xb80 + i, perfCnts(i)(63, 32)))
  println(s"CSR: hasPerfCnt:${hasPerfCnt}")
  // CSR reg map
  val mapping = Map(

    // User Trap Setup
    // MaskedRegMap(Ustatus, ustatus),
    // MaskedRegMap(Uie, uie, 0.U, MaskedRegMap.Unwritable),
    // MaskedRegMap(Utvec, utvec),

    // User Trap Handling
    // MaskedRegMap(Uscratch, uscratch),
    // MaskedRegMap(Uepc, uepc),
    // MaskedRegMap(Ucause, ucause),
    // MaskedRegMap(Utval, utval),
    // MaskedRegMap(Uip, uip),

    // User Counter/Timers
    // MaskedRegMap(Cycle, cycle),
    // MaskedRegMap(Time, time),
    // MaskedRegMap(Instret, instret),

    // Supervisor Trap Setup
    MaskedRegMap(Sstatus, mstatus, sstatusWmask, mstatusUpdateSideEffect, sstatusRmask),

    // MaskedRegMap(Sedeleg, Sedeleg),
    // MaskedRegMap(Sideleg, Sideleg),
    MaskedRegMap(Sie, mie, sieMask, MaskedRegMap.NoSideEffect, sieMask),
    MaskedRegMap(Stvec, stvec),
    MaskedRegMap(Scounteren, scounteren),

    // Supervisor Trap Handling
    MaskedRegMap(Sscratch, sscratch),
    MaskedRegMap(Sepc, sepc),
    MaskedRegMap(Scause, scause),
    MaskedRegMap(Stval, stval),
    MaskedRegMap(Sip, mip.asUInt, sipMask, MaskedRegMap.Unwritable, sipMask),

    // Supervisor Protection and Translation
    MaskedRegMap(Satp, satp, satpMask, MaskedRegMap.NoSideEffect, satpMask),

    // Machine Information Registers
    MaskedRegMap(Mvendorid, mvendorid, 0.U, MaskedRegMap.Unwritable),
    MaskedRegMap(Marchid, marchid, 0.U, MaskedRegMap.Unwritable),
    MaskedRegMap(Mimpid, mimpid, 0.U, MaskedRegMap.Unwritable),
    MaskedRegMap(Mhartid, mhartid, 0.U, MaskedRegMap.Unwritable),

    // Machine Trap Setup
    // MaskedRegMap(Mstatus, mstatus, "hffffffffffffffee".U, (x=>{printf("mstatus write: %x time: %d\n", x, GTimer()); x})),
    MaskedRegMap(Mstatus, mstatus, mstatusMask, mstatusUpdateSideEffect, mstatusMask),
    MaskedRegMap(Misa, misa), // now MXL, EXT is not changeable
    MaskedRegMap(Medeleg, medeleg, "hf3ff".U),
    MaskedRegMap(Mideleg, mideleg, "h222".U),
    MaskedRegMap(Mie, mie),
    MaskedRegMap(Mtvec, mtvec),
    MaskedRegMap(Mcounteren, mcounteren),

    // Machine Trap Handling
    MaskedRegMap(Mscratch, mscratch),
    MaskedRegMap(Mepc, mepc),
    MaskedRegMap(Mcause, mcause),
    MaskedRegMap(Mtval, mtval),
    MaskedRegMap(Mip, mip.asUInt, 0.U, MaskedRegMap.Unwritable),

    // Machine Memory Protection
    MaskedRegMap(Pmpcfg0, pmpcfg0),
    MaskedRegMap(Pmpcfg1, pmpcfg1),
    MaskedRegMap(Pmpcfg2, pmpcfg2),
    MaskedRegMap(Pmpcfg3, pmpcfg3),
    MaskedRegMap(PmpaddrBase + 0, pmpaddr0),
    MaskedRegMap(PmpaddrBase + 1, pmpaddr1),
    MaskedRegMap(PmpaddrBase + 2, pmpaddr2),
    MaskedRegMap(PmpaddrBase + 3, pmpaddr3)

  ) ++
    perfCntsLoMapping ++ (if (XLEN == 32) perfCntsHiMapping else Nil) ++
    (if(HasFPU) fcsrMapping else Nil)

  val addr = src2(11, 0)
  val rdata = Wire(UInt(XLEN.W))
  val csri = ZeroExt(cfIn.instr(19,15), XLEN) //unsigned imm for csri. [TODO]
  val wdata = LookupTree(func, List(
    CSROpType.wrt  -> src1,
    CSROpType.set  -> (rdata | src1),
    CSROpType.clr  -> (rdata & (~src1).asUInt()),
    CSROpType.wrti -> csri,//TODO: csri --> src2
    CSROpType.seti -> (rdata | csri),
    CSROpType.clri -> (rdata & (~csri).asUInt())
  ))

  // satp wen check
  val satpLegalMode = (wdata.asTypeOf(new SatpStruct).mode===0.U) || (wdata.asTypeOf(new SatpStruct).mode===8.U)

  // general CSR wen check
  val wen = valid && func =/= CSROpType.jmp && (addr=/=Satp.U || satpLegalMode)
  val permitted = csrAccessPermissionCheck(addr, false.B, priviledgeMode)
  // Writeable check is ingored.
  // Currently, write to illegal csr addr will be ignored
  MaskedRegMap.generate(mapping, addr, rdata, wen && permitted, wdata)
  io.out.bits.data := rdata
  io.out.bits.uop := io.in.bits.uop
  io.out.bits.uop.cf := cfOut
  io.out.bits.uop.ctrl.flushPipe := flushPipe

  // Fix Mip/Sip write
  val fixMapping = Map(
    MaskedRegMap(Mip, mipReg.asUInt, mipFixMask),
    MaskedRegMap(Sip, mipReg.asUInt, sipMask, MaskedRegMap.NoSideEffect, sipMask)
  )
  val rdataDummy = Wire(UInt(XLEN.W))
  MaskedRegMap.generate(fixMapping, addr, rdataDummy, wen, wdata)

  when(csrio.fpu.fflags.valid){
    fcsr := fflags_wfn(update = true)(csrio.fpu.fflags.bits)
  }
  // set fs and sd in mstatus
  when(csrw_dirty_fp_state || csrio.fpu.dirty_fs){
    val mstatusNew = WireInit(mstatus.asTypeOf(new MstatusStruct))
    mstatusNew.fs := "b11".U
    mstatusNew.sd := true.B
    mstatus := mstatusNew.asUInt()
  }
  csrio.fpu.frm := fcsr.asTypeOf(new FcsrStruct).frm

  // CSR inst decode
  val isEbreak = addr === privEbreak && func === CSROpType.jmp
  val isEcall = addr === privEcall && func === CSROpType.jmp
  val isMret = addr === privMret   && func === CSROpType.jmp
  val isSret = addr === privSret   && func === CSROpType.jmp
  val isUret = addr === privUret   && func === CSROpType.jmp

  XSDebug(wen, "csr write: pc %x addr %x rdata %x wdata %x func %x\n", cfIn.pc, addr, rdata, wdata, func)
  XSDebug(wen, "pc %x mstatus %x mideleg %x medeleg %x mode %x\n", cfIn.pc, mstatus, mideleg , medeleg, priviledgeMode)

  // Illegal priviledged operation list
  val illegalSModeSret = valid && isSret && priviledgeMode === ModeS && mstatusStruct.tsr.asBool

  // Illegal priviledged instruction check
  val isIllegalAddr = MaskedRegMap.isIllegalAddr(mapping, addr)
  val isIllegalAccess = !permitted
  val isIllegalPrivOp = illegalSModeSret

  // def MMUPermissionCheck(ptev: Bool, pteu: Bool): Bool = ptev && !(priviledgeMode === ModeU && !pteu) && !(priviledgeMode === ModeS && pteu && mstatusStruct.sum.asBool)
  // def MMUPermissionCheckLoad(ptev: Bool, pteu: Bool): Bool = ptev && !(priviledgeMode === ModeU && !pteu) && !(priviledgeMode === ModeS && pteu && mstatusStruct.sum.asBool) && (pter || (mstatusStruct.mxr && ptex))
  // imem
  // val imemPtev = true.B
  // val imemPteu = true.B
  // val imemPtex = true.B
  // val imemReq = true.B
  // val imemPermissionCheckPassed = MMUPermissionCheck(imemPtev, imemPteu)
  // val hasInstrPageFault = imemReq && !(imemPermissionCheckPassed && imemPtex)
  // assert(!hasInstrPageFault)

  // dmem
  // val dmemPtev = true.B
  // val dmemPteu = true.B
  // val dmemReq = true.B
  // val dmemPermissionCheckPassed = MMUPermissionCheck(dmemPtev, dmemPteu)
  // val dmemIsStore = true.B

  // val hasLoadPageFault  = dmemReq && !dmemIsStore && !(dmemPermissionCheckPassed)
  // val hasStorePageFault = dmemReq &&  dmemIsStore && !(dmemPermissionCheckPassed)
  // assert(!hasLoadPageFault)
  // assert(!hasStorePageFault)

  //TODO: Havn't test if io.dmemMMU.priviledgeMode is correct yet
  tlbBundle.priv.mxr   := mstatusStruct.mxr.asBool
  tlbBundle.priv.sum   := mstatusStruct.sum.asBool
  tlbBundle.priv.imode := priviledgeMode
  tlbBundle.priv.dmode := Mux(mstatusStruct.mprv.asBool, mstatusStruct.mpp, priviledgeMode)

  // Branch control
  val retTarget = Wire(UInt(VAddrBits.W))
  val resetSatp = addr === Satp.U && wen // write to satp will cause the pipeline be flushed
  csrio.redirectOut.valid := valid && func === CSROpType.jmp && !isEcall
  csrio.redirectOut.bits := retTarget
  flushPipe := resetSatp
  XSDebug(csrio.redirectOut.valid, "redirect to %x, pc=%x\n", csrio.redirectOut.bits, cfIn.pc)

  retTarget := DontCare
  // val illegalEret = TODO

  when (valid && isMret) {
    val mstatusOld = WireInit(mstatus.asTypeOf(new MstatusStruct))
    val mstatusNew = WireInit(mstatus.asTypeOf(new MstatusStruct))
    mstatusNew.ie.m := mstatusOld.pie.m
    priviledgeMode := mstatusOld.mpp
    mstatusNew.pie.m := true.B
    mstatusNew.mpp := ModeU
    mstatusNew.mprv := 0.U
    mstatus := mstatusNew.asUInt
//    lr := false.B
    retTarget := mepc(VAddrBits-1, 0)
  }

  when (valid && isSret && !illegalSModeSret) {
    val mstatusOld = WireInit(mstatus.asTypeOf(new MstatusStruct))
    val mstatusNew = WireInit(mstatus.asTypeOf(new MstatusStruct))
    mstatusNew.ie.s := mstatusOld.pie.s
    priviledgeMode := Cat(0.U(1.W), mstatusOld.spp)
    mstatusNew.pie.s := true.B
    mstatusNew.spp := ModeU
    mstatus := mstatusNew.asUInt
    mstatusNew.mprv := 0.U
    // lr := false.B
    retTarget := sepc(VAddrBits-1, 0)
  }

  when (valid && isUret) {
    val mstatusOld = WireInit(mstatus.asTypeOf(new MstatusStruct))
    val mstatusNew = WireInit(mstatus.asTypeOf(new MstatusStruct))
    // mstatusNew.mpp.m := ModeU //TODO: add mode U
    mstatusNew.ie.u := mstatusOld.pie.u
    priviledgeMode := ModeU
    mstatusNew.pie.u := true.B
    mstatus := mstatusNew.asUInt
    retTarget := uepc(VAddrBits-1, 0)
  }

  XSDebug(csrio.redirectOut.valid,
    "Rediret %x isSret:%d retTarget:%x sepc:%x cfInpc:%x valid:%d\n",
    csrio.redirectOut.bits, isSret, retTarget, sepc, cfIn.pc, valid
  )

  io.in.ready := true.B
  io.out.valid := valid

  /**
    * Exception and Intr
    */
  val ideleg =  (mideleg & mip.asUInt)
  def priviledgedEnableDetect(x: Bool): Bool = Mux(x, ((priviledgeMode === ModeS) && mstatusStruct.ie.s) || (priviledgeMode < ModeS),
    ((priviledgeMode === ModeM) && mstatusStruct.ie.m) || (priviledgeMode < ModeM))

  // send interrupt information to ROQ
  val intrVecEnable = Wire(Vec(12, Bool()))
  intrVecEnable.zip(ideleg.asBools).map{case(x,y) => x := priviledgedEnableDetect(y)}
  val intrVec = mie(11,0) & mip.asUInt & intrVecEnable.asUInt
  val intrBitSet = intrVec.orR()
  csrio.interrupt := intrBitSet
  mipWire.t.m := csrio.externalInterrupt.mtip
  mipWire.s.m := csrio.externalInterrupt.msip
  mipWire.e.m := csrio.externalInterrupt.meip

  // interrupts
  val intrNO = IntPriority.foldRight(0.U)((i: Int, sum: UInt) => Mux(intrVec(i), i.U, sum))
  val raiseIntr = csrio.exception.valid && csrio.isInterrupt
  XSDebug(raiseIntr, "interrupt: pc=0x%x, %d\n", csrio.exception.bits.cf.pc, intrNO)

  // exceptions
  val raiseException = csrio.exception.valid && !csrio.isInterrupt
  val hasInstrPageFault = csrio.exception.bits.cf.exceptionVec(instrPageFault) && raiseException
  val hasLoadPageFault = csrio.exception.bits.cf.exceptionVec(loadPageFault) && raiseException
  val hasStorePageFault = csrio.exception.bits.cf.exceptionVec(storePageFault) && raiseException
  val hasStoreAddrMisaligned = csrio.exception.bits.cf.exceptionVec(storeAddrMisaligned) && raiseException
  val hasLoadAddrMisaligned = csrio.exception.bits.cf.exceptionVec(loadAddrMisaligned) && raiseException

  val csrExceptionVec = Wire(Vec(16, Bool()))
  csrExceptionVec.map(_ := false.B)
  csrExceptionVec(breakPoint) := io.in.valid && isEbreak
  csrExceptionVec(ecallM) := priviledgeMode === ModeM && io.in.valid && isEcall
  csrExceptionVec(ecallS) := priviledgeMode === ModeS && io.in.valid && isEcall
  csrExceptionVec(ecallU) := priviledgeMode === ModeU && io.in.valid && isEcall
  // Trigger an illegal instr exception when:
  // * unimplemented csr is being read/written
  // * csr access is illegal
  csrExceptionVec(illegalInstr) := (isIllegalAddr || isIllegalAccess) && wen
  csrExceptionVec(loadPageFault) := hasLoadPageFault
  csrExceptionVec(storePageFault) := hasStorePageFault
  val iduExceptionVec = cfIn.exceptionVec
  val exceptionVec = csrExceptionVec.asUInt() | iduExceptionVec.asUInt()
  cfOut.exceptionVec.zipWithIndex.map{case (e, i) => e := exceptionVec(i) }

  val raiseExceptionVec = csrio.exception.bits.cf.exceptionVec.asUInt()
  val exceptionNO = ExcPriority.foldRight(0.U)((i: Int, sum: UInt) => Mux(raiseExceptionVec(i), i.U, sum))
  val causeNO = (raiseIntr << (XLEN-1)).asUInt() | Mux(raiseIntr, intrNO, exceptionNO)
  // if (!env.FPGAPlatform) {
    val id = debugId()
    val difftestIntrNO = Mux(raiseIntr, causeNO, 0.U)
    ExcitingUtils.addSource(difftestIntrNO, s"difftestIntrNOfromCSR$id")
    ExcitingUtils.addSource(causeNO, s"difftestCausefromCSR$id")
  // }

  val raiseExceptionIntr = csrio.exception.valid
  XSDebug(raiseExceptionIntr, "int/exc: pc %x int (%d):%x exc: (%d):%x\n",
    csrio.exception.bits.cf.pc, intrNO, intrVec, exceptionNO, raiseExceptionVec.asUInt
  )
  XSDebug(raiseExceptionIntr,
    "pc %x mstatus %x mideleg %x medeleg %x mode %x\n",
    csrio.exception.bits.cf.pc,
    mstatus,
    mideleg,
    medeleg,
    priviledgeMode
  )

  // mtval write logic
  val memExceptionAddr = SignExt(csrio.memExceptionVAddr, XLEN)
  when(hasInstrPageFault || hasLoadPageFault || hasStorePageFault){
    val tval = Mux(
      hasInstrPageFault,
      Mux(
        csrio.exception.bits.cf.crossPageIPFFix,
        SignExt(csrio.exception.bits.cf.pc + 2.U, XLEN),
        SignExt(csrio.exception.bits.cf.pc, XLEN)
      ),
      memExceptionAddr
    )
    when(priviledgeMode === ModeM){
      mtval := tval
    }.otherwise{
      stval := tval
    }
  }

  when(hasLoadAddrMisaligned || hasStoreAddrMisaligned)
  {
    mtval := memExceptionAddr
  }

  val deleg = Mux(raiseIntr, mideleg , medeleg)
  // val delegS = ((deleg & (1 << (causeNO & 0xf))) != 0) && (priviledgeMode < ModeM);
  val delegS = (deleg(causeNO(3,0))) && (priviledgeMode < ModeM)
  val tvalWen = !(hasInstrPageFault || hasLoadPageFault || hasStorePageFault || hasLoadAddrMisaligned || hasStoreAddrMisaligned) || raiseIntr // TODO: need check
  csrio.trapTarget := Mux(delegS, stvec, mtvec)(VAddrBits-1, 0)

  when (raiseExceptionIntr) {
    val mstatusOld = WireInit(mstatus.asTypeOf(new MstatusStruct))
    val mstatusNew = WireInit(mstatus.asTypeOf(new MstatusStruct))

    when (delegS) {
      scause := causeNO
      sepc := SignExt(csrio.exception.bits.cf.pc, XLEN)
      mstatusNew.spp := priviledgeMode
      mstatusNew.pie.s := mstatusOld.ie.s
      mstatusNew.ie.s := false.B
      priviledgeMode := ModeS
      when(tvalWen){stval := 0.U}
      // trapTarget := stvec(VAddrBits-1. 0)
    }.otherwise {
      mcause := causeNO
      mepc := SignExt(csrio.exception.bits.cf.pc, XLEN)
      mstatusNew.mpp := priviledgeMode
      mstatusNew.pie.m := mstatusOld.ie.m
      mstatusNew.ie.m := false.B
      priviledgeMode := ModeM
      when(tvalWen){mtval := 0.U}
      // trapTarget := mtvec(VAddrBits-1. 0)
    }

    mstatus := mstatusNew.asUInt
  }

  XSDebug(raiseExceptionIntr && delegS,
    "Red(%d, %x) raiseExcepIntr:%d isSret:%d sepc:%x delegs:%d deleg:%x\n",
    csrio.redirectOut.valid, csrio.redirectOut.bits, raiseExceptionIntr,
    isSret, sepc, delegS, deleg
  )
  XSDebug(raiseExceptionIntr && delegS, "sepc is writen!!! pc:%x\n", cfIn.pc)


  /**
    * Performance counters
    */
  val perfCntList = Map(
//    "Mcycle"      -> (0xb00, "perfCntCondMcycle"     ),
//    "Minstret"    -> (0xb02, "perfCntCondMinstret"   ),
    "MbpInstr"    -> (0xb03, "perfCntCondMbpInstr"   ),
    "MbpRight"    -> (0xb04, "perfCntCondMbpRight"   ),
    "MbpWrong"    -> (0xb05, "perfCntCondMbpWrong"   ),
    "MbpBRight"   -> (0xb06, "perfCntCondMbpBRight"   ),
    "MbpBWrong"   -> (0xb07, "perfCntCondMbpBWrong"   ),
    "MbpJRight"   -> (0xb08, "perfCntCondMbpJRight"   ),
    "MbpJWrong"   -> (0xb09, "perfCntCondMbpJWrong"   ),
    "MbpIRight"   -> (0xb0a, "perfCntCondMbpIRight"   ),
    "MbpIWrong"   -> (0xb0b, "perfCntCondMbpIWrong"   ),
    "MbpRRight"   -> (0xb0c, "perfCntCondMbpRRight"   ),
    "MbpRWrong"   -> (0xb0d, "perfCntCondMbpRWrong"   ),
    "RoqWalk"     -> (0xb0f, "perfCntCondRoqWalk"     ),
    "DTlbReqCnt0" -> (0xb15, "perfCntDtlbReqCnt0"     ),
    "DTlbReqCnt1" -> (0xb16, "perfCntDtlbReqCnt1"     ),
    "DTlbReqCnt2" -> (0xb17, "perfCntDtlbReqCnt2"     ),
    "DTlbReqCnt3" -> (0xb18, "perfCntDtlbReqCnt3"     ),
    "DTlbMissCnt0"-> (0xb19, "perfCntDtlbMissCnt0"    ),
    "DTlbMissCnt1"-> (0xb20, "perfCntDtlbMissCnt1"    ),
    "DTlbMissCnt2"-> (0xb21, "perfCntDtlbMissCnt2"    ),
    "DTlbMissCnt3"-> (0xb22, "perfCntDtlbMissCnt3"    ),
    "ITlbReqCnt0" -> (0xb23, "perfCntItlbReqCnt0"     ),
    "ITlbMissCnt0"-> (0xb24, "perfCntItlbMissCnt0"    ),
    "PtwReqCnt"   -> (0xb25, "perfCntPtwReqCnt"       ),
    "PtwCycleCnt" -> (0xb26, "perfCntPtwCycleCnt"     ),
    "PtwL2TlbHit" -> (0xb27, "perfCntPtwL2TlbHit"     ),
    "ICacheReq"   -> (0xb28, "perfCntIcacheReqCnt"     ),
    "ICacheMiss"   -> (0xb29, "perfCntIcacheMissCnt"     ),
<<<<<<< HEAD
    "LoopExit"   -> (0xb2a, "perfCntLoopExit"     )//,
=======
    "DCacheMiss"  -> (0xb2a, "perfCntDCacheMiss"      ),
    "L1+PrefetchCnt"->(0xb2b, "perfCntL1plusPrefetchReqCnt"),
    "L2PrefetchCnt"->(0xb2c, "perfCntL2PrefetchReqCnt")
>>>>>>> bec8f971
    // "FetchFromICache" -> (0xb2a, "CntFetchFromICache"),
    // "FetchFromLoopBuffer" -> (0xb2b, "CntFetchFromLoopBuffer"),
    // "ExitLoop1" -> (0xb2c, "CntExitLoop1"),
    // "ExitLoop2" -> (0xb2d, "CntExitLoop2"),
    // "ExitLoop3" -> (0xb2e, "CntExitLoop3")
//    "Custom1"     -> (0xb1b, "Custom1"             ),
//    "Custom2"     -> (0xb1c, "Custom2"             ),
//    "Custom3"     -> (0xb1d, "Custom3"             ),
//    "Custom4"     -> (0xb1e, "Custom4"             ),
//    "Custom5"     -> (0xb1f, "Custom5"             ),
//    "Custom6"     -> (0xb20, "Custom6"             ),
//    "Custom7"     -> (0xb21, "Custom7"             ),
//    "Custom8"     -> (0xb22, "Custom8"             ),
//    "Ml2cacheHit" -> (0xb23, "perfCntCondMl2cacheHit")
  ) ++ (
    (0 until dcacheParameters.nMissEntries).map(i => 
      ("DCacheMissQueuePenalty" + Integer.toString(i, 10), (0xb2d + i, "perfCntDCacheMissQueuePenaltyEntry" + Integer.toString(i, 10)))
    ).toMap
  ) ++ (
    (0 until icacheParameters.nMissEntries).map(i =>
      ("ICacheMissQueuePenalty" + Integer.toString(i, 10), (0xb2d + dcacheParameters.nMissEntries + i, "perfCntICacheMissQueuePenaltyEntry" + Integer.toString(i, 10)))
    ).toMap
  ) ++ (
    (0 until l1plusPrefetcherParameters.nEntries).map(i =>
      ("L1+PrefetchPenalty" + Integer.toString(i, 10), (0xb2d + dcacheParameters.nMissEntries + icacheParameters.nMissEntries + i, "perfCntL1plusPrefetchPenaltyEntry" + Integer.toString(i, 10)))
    ).toMap
  ) ++ (
    (0 until l2PrefetcherParameters.nEntries).map(i =>
      ("L2PrefetchPenalty" + Integer.toString(i, 10), (0xb2d + dcacheParameters.nMissEntries + icacheParameters.nMissEntries + l1plusPrefetcherParameters.nEntries + i, "perfCntL2PrefetchPenaltyEntry" + Integer.toString(i, 10)))
    ).toMap
  )

  // (0 until dcacheParameters.nMissEntries).foreach(i =>
  //   perfCntList = perfCntList ++ Map(("DCacheMissQueuePenalty" + Integer.toString(i, 10)) -> (0xb2a + i, "perfCntDCacheMissQueuePenaltyEntry" + Integer.toString(i, 10))))
  val perfCntCond = List.fill(0x80)(WireInit(false.B))
  (perfCnts zip perfCntCond).map { case (c, e) => when (e) { c := c + 1.U } }

//  ExcitingUtils.addSource(WireInit(true.B), "perfCntCondMcycle", ConnectionType.Perf)
  perfCntList.foreach {
    case (_, (address, boringId)) =>
      if(hasPerfCnt){
        ExcitingUtils.addSink(perfCntCond(address & 0x7f), boringId, ConnectionType.Perf)
      }
//      if (!hasPerfCnt) {
//        // do not enable perfcnts except for Mcycle and Minstret
//        if (address != perfCntList("Mcycle")._1 && address != perfCntList("Minstret")._1) {
//          perfCntCond(address & 0x7f) := false.B
//        }
//      }
  }

  val xstrap = WireInit(false.B)
  if(!env.FPGAPlatform && EnableBPU){
    ExcitingUtils.addSink(xstrap, "XSTRAP", ConnectionType.Debug)
  }
  def readWithScala(addr: Int): UInt = mapping(addr)._1

  if (!env.FPGAPlatform) {

    // display all perfcnt when nooptrap is executed
    when (xstrap) {
      printf("======== PerfCnt =========\n")
      perfCntList.toSeq.sortBy(_._2._1).foreach { case (str, (address, boringId)) =>
        printf("%d <- " + str + "\n", readWithScala(address))
      }
    }

    ExcitingUtils.addSource(priviledgeMode, "difftestMode", Debug)
    ExcitingUtils.addSource(mstatus, "difftestMstatus", Debug)
    ExcitingUtils.addSource(mstatus & sstatusRmask, "difftestSstatus", Debug)
    ExcitingUtils.addSource(mepc, "difftestMepc", Debug)
    ExcitingUtils.addSource(sepc, "difftestSepc", Debug)
    ExcitingUtils.addSource(mtval, "difftestMtval", Debug)
    ExcitingUtils.addSource(stval, "difftestStval", Debug)
    ExcitingUtils.addSource(mtvec, "difftestMtvec", Debug)
    ExcitingUtils.addSource(stvec, "difftestStvec", Debug)
    ExcitingUtils.addSource(mcause, "difftestMcause", Debug)
    ExcitingUtils.addSource(scause, "difftestScause", Debug)
    ExcitingUtils.addSource(satp, "difftestSatp", Debug)
    ExcitingUtils.addSource(mipReg, "difftestMip", Debug)
    ExcitingUtils.addSource(mie, "difftestMie", Debug)
    ExcitingUtils.addSource(mscratch, "difftestMscratch", Debug)
    ExcitingUtils.addSource(sscratch, "difftestSscratch", Debug)
    ExcitingUtils.addSource(mideleg, "difftestMideleg", Debug)
    ExcitingUtils.addSource(medeleg, "difftestMedeleg", Debug)
  } else {
  }
}<|MERGE_RESOLUTION|>--- conflicted
+++ resolved
@@ -833,13 +833,10 @@
     "PtwL2TlbHit" -> (0xb27, "perfCntPtwL2TlbHit"     ),
     "ICacheReq"   -> (0xb28, "perfCntIcacheReqCnt"     ),
     "ICacheMiss"   -> (0xb29, "perfCntIcacheMissCnt"     ),
-<<<<<<< HEAD
-    "LoopExit"   -> (0xb2a, "perfCntLoopExit"     )//,
-=======
-    "DCacheMiss"  -> (0xb2a, "perfCntDCacheMiss"      ),
-    "L1+PrefetchCnt"->(0xb2b, "perfCntL1plusPrefetchReqCnt"),
-    "L2PrefetchCnt"->(0xb2c, "perfCntL2PrefetchReqCnt")
->>>>>>> bec8f971
+    "LoopExit"   -> (0xb2a, "perfCntLoopExit"     ),
+    "DCacheMiss"  -> (0xb2b, "perfCntDCacheMiss"      ),
+    "L1+PrefetchCnt"->(0xb2c, "perfCntL1plusPrefetchReqCnt"),
+    "L2PrefetchCnt"->(0xb2d, "perfCntL2PrefetchReqCnt")
     // "FetchFromICache" -> (0xb2a, "CntFetchFromICache"),
     // "FetchFromLoopBuffer" -> (0xb2b, "CntFetchFromLoopBuffer"),
     // "ExitLoop1" -> (0xb2c, "CntExitLoop1"),
